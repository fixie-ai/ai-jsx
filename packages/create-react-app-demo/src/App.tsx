--- conflicted
+++ resolved
@@ -21,13 +21,12 @@
         element: <RecipeWrapper />,
       },
       {
-<<<<<<< HEAD
         path: '/basic-completion',
         element: <BasicCompletion />,
-=======
+      },
+      {
         path: '/basic-chat',
         element: <BasicChat />,
->>>>>>> 691091bd
       },
     ],
   },
