'use client';

/* eslint-env browser */

import React, { Suspense } from 'react';

export default function InputPrompt({
  label,
  value,
  setValue,
}: {
  label: string;
  value: string;
  setValue: (val: string) => void;
}) {
  function handleSubmit(event: React.FormEvent<HTMLFormElement>) {
    event.preventDefault();
    const formData = new FormData(event.currentTarget);
    const q = (formData.get('message') as string).trim();
    setValue(q);
  }

  return (
    <Suspense>
      <div className="min-w-full max-w-7xl pb-8">
        <form className="mt-4 flex w-full" onSubmit={handleSubmit}>
          <input
            type="text"
<<<<<<< HEAD
            name="message"            
            placeholder={label}
            defaultValue={value}            
            className="w-full rounded-md border-0 p-1.5 text-gray-900 shadow-sm ring-1 ring-inset ring-gray-300 placeholder:text-gray-400 focus:ring-2 focus:ring-inset focus:ring-fixie-fresh-salmon sm:text-sm sm:leading-6"
          />          
          <button
            type="submit"
            className="ml-4 rounded-md bg-fixie-fresh-salmon px-3 py-2 text-sm font-semibold text-white shadow-sm hover:bg-fixie-ripe-salmon focus-visible:outline focus-visible:outline-2 focus-visible:outline-offset-2 focus-visible:outline-fixie-fresh-salmon-600"
          >
            Submit
          </button>
        </form>               
=======
            name="message"
            placeholder={label}
            defaultValue={value}
            className="w-full rounded-md border-0 p-1.5 text-gray-900 shadow-sm ring-1 ring-inset ring-gray-300 placeholder:text-gray-400 focus:ring-2 focus:ring-inset focus:ring-fixie-fresh-salmon sm:text-sm sm:leading-6"
          />
          <button
            type="submit"
            className="ml-4 rounded-md bg-fixie-fresh-salmon px-3 py-2 text-sm font-semibold text-white shadow-sm hover:bg-fixie-ripe-salmon focus-visible:outline focus-visible:outline-2 focus-visible:outline-offset-2 focus-visible:outline-fixie-fresh-salmon"
          >
            Submit
          </button>
        </form>
>>>>>>> 21a8907e
      </div>
    </Suspense>
  );
}<|MERGE_RESOLUTION|>--- conflicted
+++ resolved
@@ -26,20 +26,6 @@
         <form className="mt-4 flex w-full" onSubmit={handleSubmit}>
           <input
             type="text"
-<<<<<<< HEAD
-            name="message"            
-            placeholder={label}
-            defaultValue={value}            
-            className="w-full rounded-md border-0 p-1.5 text-gray-900 shadow-sm ring-1 ring-inset ring-gray-300 placeholder:text-gray-400 focus:ring-2 focus:ring-inset focus:ring-fixie-fresh-salmon sm:text-sm sm:leading-6"
-          />          
-          <button
-            type="submit"
-            className="ml-4 rounded-md bg-fixie-fresh-salmon px-3 py-2 text-sm font-semibold text-white shadow-sm hover:bg-fixie-ripe-salmon focus-visible:outline focus-visible:outline-2 focus-visible:outline-offset-2 focus-visible:outline-fixie-fresh-salmon-600"
-          >
-            Submit
-          </button>
-        </form>               
-=======
             name="message"
             placeholder={label}
             defaultValue={value}
@@ -52,7 +38,6 @@
             Submit
           </button>
         </form>
->>>>>>> 21a8907e
       </div>
     </Suspense>
   );
