import path from 'node:path';
import fs from 'node:fs/promises';
import { fileURLToPath } from 'node:url';
<<<<<<< HEAD
import * as LLMx from '@fixieai/ai-jsx';
import { ChatCompletion, SystemMessage, UserMessage } from '@fixieai/ai-jsx/core/completion';
import { showInspector } from '@fixieai/ai-jsx/core/inspector';
import { Node } from '@fixieai/ai-jsx';
=======
import * as LLMx from 'ai-jsx';
import { ChatCompletion, SystemMessage, UserMessage } from 'ai-jsx/core/completion';
import { showInspector } from 'ai-jsx/core/inspector';
>>>>>>> c63a0b21

function loadData() {
  const directoryOfThisFile = path.dirname(fileURLToPath(import.meta.url));
  const filePath = path.join(directoryOfThisFile, 'data.json');
  return fs.readFile(filePath, 'utf-8');
}

async function App() {
  const myData = await loadData();
  return (
    <ChatCompletion>
      <UserMessage>Tell me about this JSON: {myData}</UserMessage>
    </ChatCompletion>
  );
}

showInspector(<App />);
// console.log(await LLMx.createRenderContext().render(<App />));

function MakeCharacter() {
  return (
    <ChatCompletion temperature={1}>
      <UserMessage>Write a short bio of a character in a fantasy novel.</UserMessage>
    </ChatCompletion>
  );
}

function Constitutional({ children }: { children: Node }) {
  return (
    <ChatCompletion>
      <SystemMessage>
        If the user's message is inappropriate for kids, rewrite it so it is. Otherwise, return the user's message
        as-is.
      </SystemMessage>
      <UserMessage>{children}</UserMessage>
    </ChatCompletion>
  );
}

// Disable the linter because this getting started file has two examples in one, and this one isn't used right now.
// eslint-disable-next-line @typescript-eslint/no-unused-vars
function WriteStory() {
  return (
    <ChatCompletion temperature={1}>
      <UserMessage>
        Write a story about these three characters:
        <Constitutional>
          <MakeCharacter />
        </Constitutional>
        <Constitutional>
          <MakeCharacter />
        </Constitutional>
        <Constitutional>
          <MakeCharacter />
        </Constitutional>
      </UserMessage>
    </ChatCompletion>
  );
}

// showInspector(<WriteStory />)
// console.log(await LLMx.createRenderContext().render(<WriteStory />));<|MERGE_RESOLUTION|>--- conflicted
+++ resolved
@@ -1,16 +1,10 @@
 import path from 'node:path';
 import fs from 'node:fs/promises';
 import { fileURLToPath } from 'node:url';
-<<<<<<< HEAD
-import * as LLMx from '@fixieai/ai-jsx';
-import { ChatCompletion, SystemMessage, UserMessage } from '@fixieai/ai-jsx/core/completion';
-import { showInspector } from '@fixieai/ai-jsx/core/inspector';
-import { Node } from '@fixieai/ai-jsx';
-=======
 import * as LLMx from 'ai-jsx';
 import { ChatCompletion, SystemMessage, UserMessage } from 'ai-jsx/core/completion';
 import { showInspector } from 'ai-jsx/core/inspector';
->>>>>>> c63a0b21
+import { Node } from 'ai-jsx';
 
 function loadData() {
   const directoryOfThisFile = path.dirname(fileURLToPath(import.meta.url));
