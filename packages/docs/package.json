--- conflicted
+++ resolved
@@ -21,12 +21,9 @@
     "@docusaurus/core": "2.4.1",
     "@docusaurus/plugin-google-gtag": "^2.4.1",
     "@docusaurus/preset-classic": "2.4.1",
-<<<<<<< HEAD
+    "@docusaurus/theme-common": "^2.4.1",
     "@docusaurus/theme-mermaid": "^2.4.1",
-=======
-    "@docusaurus/theme-common": "^2.4.1",
     "@easyops-cn/docusaurus-search-local": "^0.35.0",
->>>>>>> 691091bd
     "@mdx-js/react": "^1.6.22",
     "clsx": "^1.2.1",
     "prism-react-renderer": "^1.3.5",
