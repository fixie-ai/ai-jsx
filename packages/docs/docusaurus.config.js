// @ts-check
// Note: type annotations allow type checking and IDEs autocompletion

const lightCodeTheme = require('prism-react-renderer/themes/github');
const darkCodeTheme = require('prism-react-renderer/themes/dracula');

/** @type {import('@docusaurus/types').Config} */
const config = {
  title: 'AI.JSX',
  tagline: 'The Toolkit for building JSX AI Apps',
  favicon: 'img/ai-jsx.svg',

  // Set the production url of your site here
  url: 'https://docs.ai-jsx.com/',
  // Set the /<baseUrl>/ pathname under which your site is served
  // For GitHub pages deployment, it is often '/<projectName>/'
  baseUrl: '/',

  // GitHub pages deployment config.
  // If you aren't using GitHub pages, you don't need these.
  organizationName: 'fixie-ai', // Usually your GitHub org/user name.
  projectName: 'ai-jsx', // Usually your repo name.

  onBrokenLinks: 'throw',
  onBrokenMarkdownLinks: 'throw',

  // Even if you don't use internalization, you can use this field to set useful
  // metadata like html lang. For example, if your site is Chinese, you may want
  // to replace "en" with "zh-Hans".
  i18n: {
    defaultLocale: 'en',
    locales: ['en'],
  },

  presets: [
    [
      'classic',
      /** @type {import('@docusaurus/preset-classic').Options} */
      ({
        docs: {
          routeBasePath: '/',
          sidebarPath: require.resolve('./sidebars.js'),
          // Please change this to your repo.
          // Remove this to remove the "edit this page" links.
          editUrl: 'https://github.com/fixie-ai/ai-jsx/tree/main/packages/docs/templates/shared/',
        },
        theme: {
          customCss: require.resolve('./src/css/custom.css'),
        },
        gtag: {
          trackingID: 'G-6EQLTL2L31',
          anonymizeIP: true,
        },
      }),
    ],
  ],

  themeConfig:
    /** @type {import('@docusaurus/preset-classic').ThemeConfig} */
    ({
      // We'll replace this with our own soon
      //image: 'img/docusaurus-social-card.jpg',
      navbar: {
        title: 'AI.JSX',
        logo: {
          alt: 'AI.JSX Logo',
          src: 'img/ai-jsx-icon.png',
          srcDark: 'img/ai-jsx-icon-dark.png',
          href: 'https://docs.ai-jsx.com/',
        },
        items: [
          {
            type: 'docSidebar',
            sidebarId: 'tutorialSidebar',
            position: 'left',
            label: 'Docs',
          },
        ],
      },
      footer: {
        style: 'dark',
        links: [
          {
            title: 'Community',
            items: [
              {
                label: 'Discord',
                href: 'https://discord.gg/MsKAeKF8kU',
              },
              {
                label: 'Twitter',
                href: 'https://twitter.com/fixieai?lang=en',
              },
              {
                label: 'Stack Overflow',
                href: 'https://stackoverflow.com/questions/tagged/ai-jsx',
              },
            ],
          },
          {
            title: 'More',
            items: [
              {
                label: 'GitHub',
                href: 'https://github.com/fixie-ai/ai-jsx/',
              },
            ],
          },
        ],
        copyright: `Copyright © 2023 Fixie.ai`,
      },
      prism: {
        theme: lightCodeTheme,
        darkTheme: darkCodeTheme,
      },
    }),
<<<<<<< HEAD
=======

  themes: [
    [
      require.resolve('@easyops-cn/docusaurus-search-local'),
      /** @type {import("@easyops-cn/docusaurus-search-local").PluginOptions} */
      ({
        hashed: true,
        indexBlog: false,
        highlightSearchTermsOnTargetPage: true,
        docsRouteBasePath: '/',
      }),
    ],
  ],

  scripts: [
    {
      src: '/js/pendo.js',
      async: false,
    },
  ],
>>>>>>> 6d447db9
};

module.exports = config;<|MERGE_RESOLUTION|>--- conflicted
+++ resolved
@@ -114,8 +114,6 @@
         darkTheme: darkCodeTheme,
       },
     }),
-<<<<<<< HEAD
-=======
 
   themes: [
     [
@@ -129,14 +127,6 @@
       }),
     ],
   ],
-
-  scripts: [
-    {
-      src: '/js/pendo.js',
-      async: false,
-    },
-  ],
->>>>>>> 6d447db9
 };
 
 module.exports = config;