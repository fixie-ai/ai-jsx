# Changelog

<<<<<<< HEAD
## 0.18.0

- Added components for Automatic Speech Recognition (ASR) in `lib/asr/asr.tsx`.
- Addec components for Text-to-Speech (TTS) in `lib/tts/tts.tsx`.
- ASR providers include Deepgram, Speechmatics, Assembly AI, Rev AI, Soniox, and Gladia.
- TTS providers include Google Cloud, AWS, Azure, and ElevenLabs.

## 0.17.3
=======
## 0.17.4

- Fixed a bug where passing an empty `functionDefinitions` prop to `<OpenAIChatModel>` would cause an error.

## [0.17.3](https://github.com/fixie-ai/ai-jsx/commit/cd206fc81dc4a22eb66f7d95e40cc826b6fd57f3)
>>>>>>> cc415807

- Added the ability to set Anthropic/OpenAI clients without setting the default model

## [0.17.2](https://github.com/fixie-ai/ai-jsx/commit/5d7b202d384fd26a313271ae9f474fb074d938bd)

- Increase the default token limit for automatic API response trimming.

## [0.17.1](https://github.com/fixie-ai/ai-jsx/commit/49ecdada32d7fbea547ca1d7fd6fd9c82617ea00)

- API token limiting: long API responses in `Sidekick` are now automatically truncated. If this happens, the response is chunked and the LLM is given a new function `loadBySimilarity` to query the last function response.

## [0.17.0](https://github.com/fixie-ai/ai-jsx/commit/4ae89b6883660be06854ddd535b82e2d174513fa)

- Changed `<UseTools>` to allow AI.JSX components to be tools.
- Added `FixieAPIConfiguration` context.
- Changed `FixieCorpus` to take a `FixieAPIConfiguration`.
- Added the `FixieCorpus.createTool` helper to create a tool that consults a Fixie corpus.

## [0.16.0](https://github.com/fixie-ai/ai-jsx/commit/c951b4695c97230016b1ae2763649f67089adf92)

- Updated default URL for `<FixieCorpus>` to `api.fixie.ai`.

## [0.15.0](https://github.com/fixie-ai/ai-jsx/commit/9b215e0ea927152ebddc53a800828a4031a3825a)

- Updated DocsQA battery to use the new version of the Fixie corpus REST API.

## [0.14.0](https://github.com/fixie-ai/ai-jsx/commit/f46df6cc40198b82062d61029e47c9d38ef6abf3)

- Updated DocsQA battery to use the new Fixie corpus REST API.

## [0.13.0](https://github.com/fixie-ai/ai-jsx/commit/3f97b9bd030c15c65892ce8bdb409874e3487d13)

- Add Sidekick component. Sidekicks are a high-level abstraction for combining tool use, docs QA, and generated UI.
- Change `MdxSystemMessage` to no longer automatically infer component names from the `usageExamples`. Instead, `usageExamples` is now a plain string, and component names are passed separately via the `componentNames` prop.

## [0.12.0](https://github.com/fixie-ai/ai-jsx/commit/348294ed38be6b6b185f95bb543bc91a40bcf0c4)

- Change the `<ConversationHistory>` component to render to a node from a `ConversationHistoryContext` provider, rather
  than from OpenAI message types.
- Replace usage of `openai-edge` with that of the `openai` v4 package.

## [0.11.0](https://github.com/fixie-ai/ai-jsx/commit/44e7702a449861c1f5435215000b6fc3e1a95171)

- Updated the `<FixieCorpus>` component to use the new Fixie Corpus REST API.
  This is currently only available to users on `beta.fixie.ai` but will be brought
  to `app.fixie.ai` soon.

## [0.10.0](https://github.com/fixie-ai/ai-jsx/commit/b758fe62c2d4c645e3a6271772d78116a97bc64a)

- Memoized streaming elements no longer replay their entire stream with every render. Instead, they start with the last rendered frame.
- Elements returned by partial rendering are automatically memoized to ensure they only render once.
- Streaming components can no longer yield promises or generators. Only `Node`s or `AI.AppendOnlyStream` values can be yielded.
- The `AI.AppendOnlyStream` value is now a function that can be called with a non-empty value to append.

## [0.9.2](https://github.com/fixie-ai/ai-jsx/commit/219aebeb5e062bf3470a239443626915e0503ad9)

- In the [OpenTelemetry integration](./guides/observability.md#opentelemetry-integration):
  - Add prompt/completion attributes with token counts for `<OpenAIChatModel>`. This replaces the `tokenCount` attribute added in 0.9.1.
  - By default, only emit spans for `async` components.

## [0.9.1](https://github.com/fixie-ai/ai-jsx/commit/0d2e6d8ecd1c75b457d0d6c76ff854c9145a9f5f)

- Add `tokenCount` field to [OpenTelemetry-emitted spans](./guides/observability.md#opentelemetry-integration). Now, if you're emitting via OpenTelemetry (e.g. to DataDog), the spans will tell you how many tokens each component resolved to. This is helpful for answering quetsions like "how big is my system message?".

## [0.9.0](https://github.com/fixie-ai/ai-jsx/commit/94624bedc27defc96f7cfead96094c8a577c8e27)

- **Breaking:** Remove prompt-engineered `UseTools`. Previously, if you called `UseTools` with a model that doesn't support native function calling (e.g. Anthropic), `UseTools` would use a polyfilled version that uses prompt engineering to simulate function calling. However, this wasn't reliable enough in practice, so we've dropped it.
- Fix issue where `gpt-4-32k` didn't accept functions.
- Fix issue where Anthropic didn't permit function call/responses in its conversation history.
- Add Anthropic's claude-2 models as valid chat model types.
- Fix issue where Anthropic prompt formatting had extra `:`s.

## 0.8.5

- Fix issue where OpenTelemetry failures were not being properly attributed.

## [0.8.4](https://github.com/fixie-ai/ai-jsx/commit/652dcd51d2ce16d77130fe40488e5e609a164af2)

- Add OpenTelemetry integration for AI.JSX render tracing, which can be enabled by setting the `AIJSX_ENABLE_OPENTELEMETRY` environment variable.

## [0.8.3](https://github.com/fixie-ai/ai-jsx/commit/0c0309382d5beb6e3bb177fc5af464a4cf6ab3ef)

- Throw validation errors when invalid elements (like bare strings) are passed to `ChatCompletion` components.
- Reduce logspam from memoization.

## [0.8.2](https://github.com/fixie-ai/ai-jsx/commit/4ff41e2bbafaa89901d9c79e8a639f46d956f08d)

- Fix issue where the `description` field wasn't passed to function definitions.

## [0.8.1](https://github.com/fixie-ai/ai-jsx/commit/c6dfba422761f23ad4939c746a4a369385dc1f36)

- Add support for token-based conversation shrinking via `<Shrinkable>`.

## [0.8.0](https://github.com/fixie-ai/ai-jsx/commit/58062b9e42b2ccecd467de90ee1dedf7ec70dfbf)

- Move `MdxChatCompletion` to be `MdxSystemMessage`. You can now put this `SystemMessage` in any `ChatCompletion` to prompt the model to give MDX output.

## [0.7.3](https://github.com/fixie-ai/ai-jsx/commit/670ea52647138052cb116cbc56b6cc4bb49512a0)

- Update readme.

## [0.7.2](https://github.com/fixie-ai/ai-jsx/commit/203574abdbdce22c876a0c5a3a94dcc093b753cb)

- Add `Converse` and `ShowConversation` components facilitate streaming conversations.

## [0.7.1](https://github.com/fixie-ai/ai-jsx/commit/058c463a32321d754639dcf44a2b6f3b5a863d1f)

- Change `ChatCompletion` components to render to `<AssistantMessage>` and `<FunctionCall>` elements.

## [0.7.0](https://github.com/fixie-ai/ai-jsx/commit/f8c8cff92fa1f228bf5826e8a0ac7129df765150)

- Move `memo` to `AI.RenderContext` to ensure that memoized components render once, even if placed under a different context provider.

## [0.6.1](https://github.com/fixie-ai/ai-jsx/commit/625459d25d538019e42afe8ba952c89b363ff662)

- Add `AIJSX_LOG` environment variable to control log level and output location.

## [0.6.0](https://github.com/fixie-ai/ai-jsx/commit/7fce0f4ae4eca4d2679177ecb357cd60699e3913)

- Update `<UseTools>` to take a complete conversation as a `children` prop, rather than as a string `query` prop.

## [0.5.16](https://github.com/fixie-ai/ai-jsx/commit/5017e6fd)

- Update `toTextStream` to accept a `logger`, so you can now see log output when you're running AI.JSX on the server and outputting to a stream. See [AI + UI](./guides/ai-ui.md) and [Observability](./guides/observability.md).

## [0.5.15](https://github.com/fixie-ai/ai-jsx/commit/68adddd)

- Add [`MdxChatCompletion`](./guides/mdx.md), so your model calls can now output [MDX](https://mdxjs.com/) using your components.

## [0.5.14](https://github.com/fixie-ai/ai-jsx/commit/5971243)

- Add [Llama2 support](./guides/models.md#llama2).

## [0.5.13](https://github.com/fixie-ai/ai-jsx/commit/80e25c7d701d0d227e6815f4303ca7dc28dfce0c)

- Add [`DocsQAWithSources` component](./guides/docsqa.md#handling-a-query)

## 0.5.12

- Updated `readme.md` in the `ai-jsx` package to fix bugs on the npm landing page.

## [0.5.11](https://github.com/fixie-ai/ai-jsx/commit/7d5c0fca9c9e1088be7fa0c8a2c74a7db2745e9d)

- Make JIT UI stream rather than appear all at once.
- Use `openai-edge` instead of `@nick.heiner/openai-edge`

## [0.5.10](https://github.com/fixie-ai/ai-jsx/commit/e2735fde8c33e3019a074c29824206d9725eed64)

- Update logging to log the output of every component.
- Update [`UseTools`](./api/modules/batteries_use_tools.md) to use [OpenAI function calls](https://openai.com/blog/function-calling-and-other-api-updates) if you're using a model that supports them.

## [0.5.9](https://github.com/fixie-ai/ai-jsx/commit/92b6e0f28580fbd9b8fb62072d8c13e28b14d9fe)

- [Add Anthropic support.](./guides/models.md).

## [0.5.8](https://github.com/fixie-ai/ai-jsx/commit/89c87a8ed6d394ce443ad074ae38152f54c7bddc)

- [`ImageGen`](./api/modules/core_image_gen.md#image) now produces an [`Image`](./api/modules/core_image_gen.md#image) object which will render to a URL in the command line, but returns an `<img />` tag when using in the browser (React/Next).

## [0.5.7](https://github.com/fixie-ai/ai-jsx/commit/8c29bb65fa2d4d26893eabebf5aa63f1506703e7)

- Add ability to stream UI components in the [UI on the client; AI.JSX on the server](./guides/architecture.mdx#ui-on-the-client-aijsx-on-the-server) architecture pattern.
- Add ability to do append-only text streaming.
- Update [`UseTools`](./api/modules/batteries_use_tools.md) to match [OpenAI function syntax](https://openai.com/blog/function-calling-and-other-api-updates).
- Add `ConversationalHistory` component.

## [0.5.6](https://github.com/fixie-ai/ai-jsx/commit/92c34d97687bfdb7ed839b78fef3b4683acd0756)

- Improve legibility of error messages + overall error handling.
- DocsQA: add ability [to use a Fixie corpus](./guides/docsqa.md#picking-a-corpus-implementation).

## [0.5.5](https://github.com/fixie-ai/ai-jsx/commit/d7ac6e3bfedf0d57728b30df075708dff2055df5)

- Fix build system issue that caused problems for some consumers.

## [0.5.4](https://github.com/fixie-ai/ai-jsx/commit/469754097e9f3affd416c66341c79573a06aa8b9)

- Remove need for projects consuming AI.JSX to set `"moduleResolution": "esnext"` in their `tsconfig`.
- Adding Weights and Biases integration

## [0.5.3](https://github.com/fixie-ai/ai-jsx/commit/a1a293c4df92d3ab03fe110bc7b0318c30c1362f)

- Fix how env vars are read.

## [0.5.2](https://github.com/fixie-ai/ai-jsx/commit/3267098fd3659bd784c3e40d660d0d7521d1bf4a)

- When reading env vars, read from `VAR_NAME` and `REACT_APP_VAR_NAME`. This makes your env vars available to projects using `create-react-app`.
- [Add OpenAI client proxy.](./guides/openai#set-a-proxy-env-var)

## [0.5.1](https://github.com/fixie-ai/ai-jsx/commit/856a2501592f157641d0d99c70fda960b0f7117a)

- Initial release<|MERGE_RESOLUTION|>--- conflicted
+++ resolved
@@ -1,6 +1,5 @@
 # Changelog
 
-<<<<<<< HEAD
 ## 0.18.0
 
 - Added components for Automatic Speech Recognition (ASR) in `lib/asr/asr.tsx`.
@@ -8,14 +7,11 @@
 - ASR providers include Deepgram, Speechmatics, Assembly AI, Rev AI, Soniox, and Gladia.
 - TTS providers include Google Cloud, AWS, Azure, and ElevenLabs.
 
-## 0.17.3
-=======
 ## 0.17.4
 
 - Fixed a bug where passing an empty `functionDefinitions` prop to `<OpenAIChatModel>` would cause an error.
 
 ## [0.17.3](https://github.com/fixie-ai/ai-jsx/commit/cd206fc81dc4a22eb66f7d95e40cc826b6fd57f3)
->>>>>>> cc415807
 
 - Added the ability to set Anthropic/OpenAI clients without setting the default model
 
