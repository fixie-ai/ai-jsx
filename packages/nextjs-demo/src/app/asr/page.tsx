'use client';
import '../globals.css';
import React, { useState, useEffect, useRef } from 'react';
import { MicManager, createSpeechRecognition, SpeechRecognitionBase, Transcript } from 'ai-jsx/lib/asr/asr';
import { wordErrorRate } from 'word-error-rate';
import _ from 'lodash';

const HARVARD_SENTENCES_01_TRANSCRIPT = `Harvard list number one.
     The birch canoe slid on the smooth planks.
     Glue the sheet to the dark blue background.
     It's easy to tell the depth of a well.
     These days, a chicken leg is a rare dish.
     Rice is often served in round bowls.
     The juice of lemons makes fine punch.
     The box was thrown beside the parked truck.
     The hogs were fed chopped corn and garbage.
     Four hours of steady work faced us.     
     A large size in stockings is hard to sell.`;

/**
 * Retrieves an ephemeral token from the server for the given recognition service.
 */
async function GetToken(provider: string) {
  const response = await fetch('/asr/api', {
    method: 'POST',
    body: JSON.stringify({ provider }),
  });
  const json = await response.json();
  return json.token;
}

interface AsrComponentProps {
  name: string;
  link: string;
  id: string;
  model?: string;
  language?: string;
  costPerMinute: number;
  manager: MicManager | null;
  transcript?: string;
}

const AsrComponent: React.FC<AsrComponentProps> = ({ name, link, id, costPerMinute, manager, transcript }) => {
  const [output, setOutput] = useState('');
  const [partialLatency, setPartialLatency] = useState<number[]>([]);
  const [finalLatency, setFinalLatency] = useState<number[]>([]);
  const [recognizer, setRecognizer] = useState<SpeechRecognitionBase | null>(null);
  const textarea = useRef(null);
  const computeCostColor = (cost: number) => {
    if (cost < 0.01) {
      return 'text-green-700';
    }
    if (cost < 0.02) {
      return 'text-yellow-700';
    }
    return 'text-red-700';
  };
<<<<<<< HEAD
  const computeLatency = (values: number[]) => {
    if (!values.length) {
      return 0;
    }
    return values.reduce((prev, curr) => prev + curr, 0) / values.length;
  };
=======
  const computeLatency = (values: number[]) => _.mean(values);
>>>>>>> a8c991d3
  const computeWer = (inText: string, refText?: string) => {
    if (!inText || !refText) {
      return 0;
    }
    const numLines = inText.split('\n').length - 1;
    const refClean = refText
      .split('\n')
      .slice(0, numLines)
      .join(' ')
      .replace(/[^\w\s]|_/g, '')
      .replace(/\s+/g, ' ')
      .trim();
    const inClean = inText
      .replace(/[^\w\s]|_/g, '')
      .replace(/\s+/g, ' ')
      .trim();
    return wordErrorRate(refClean, inClean);
  };
  const start = () => {
    const recognizer = createSpeechRecognition(id, manager!, GetToken);
    const element = textarea.current! as HTMLTextAreaElement;
    setRecognizer(recognizer);
    setOutput('');
    setPartialLatency([]);
    setFinalLatency([]);
    element.value = '';
    recognizer.addEventListener('transcript', (event: CustomEventInit<Transcript>) => {
      const transcriptObj = event.detail!;
      const currData = element.value;
      const lastNewlineIndex = currData.lastIndexOf('\n');
      const oldData = lastNewlineIndex != -1 ? currData.slice(0, lastNewlineIndex + 1) : '';
      let newData = oldData + transcriptObj.text;
      if (!transcriptObj.final) {
        if (transcriptObj.latency) {
          setPartialLatency((partialLatency) => [...partialLatency, transcriptObj.latency!]);
        }
      } else {
        newData += '\n';
        setOutput(newData);
        if (transcriptObj.latency) {
          setFinalLatency((finalLatency) => [...finalLatency, transcriptObj.latency!]);
        }
      }
      element.value = newData;
      element.scrollTop = element.scrollHeight;
      console.log(
        `[${id}] ${transcriptObj.timestamp.toFixed(0)} ${event.detail!.text} (${event.detail!.latency} ms) ${
          event.detail!.final ? 'FINAL' : ''
        }`
      );
    });
    recognizer.start();
  };
  const stop = () => {
    if (recognizer) {
      recognizer.close();
      setRecognizer(null);
    }
  };
  useEffect(() => {
    if (manager) {
      start();
    } else {
      stop();
    }
  }, [manager]);
  return (
    <div className="ml-2">
      <p className="text-xl font-bold mt-2">
        <a className="underline" href={link}>
          {name}
        </a>
      </p>
      <div className="text-sm">
        <span className="font-bold">Cost: </span>
        <a className={`underline ${computeCostColor(costPerMinute)}`} href={`${link}/pricing`}>
          ${costPerMinute}/min
        </a>
<<<<<<< HEAD
      </div>
      <div className="text-sm">
        <span className="font-bold">Partial Latency: </span>
        {computeLatency(partialLatency).toFixed(0)} ms
      </div>
      <div className="text-sm">
=======
      </div>
      <div className="text-sm">
        <span className="font-bold">Partial Latency: </span>
        {computeLatency(partialLatency).toFixed(0)} ms
      </div>
      <div className="text-sm">
>>>>>>> a8c991d3
        <span className="font-bold">Final Latency: </span>
        {computeLatency(finalLatency).toFixed(0)} ms
      </div>
      <div className="text-sm">
        <span className="font-bold">WER: </span>
        {computeWer(output, transcript).toFixed(3)}
      </div>
      <textarea cols={80} rows={5} ref={textarea}></textarea>
    </div>
  );
};

const ButtonComponent: React.FC<{ onClick: () => void; disabled: boolean; children: React.ReactNode }> = ({
  onClick,
  disabled,
  children,
}) => (
  <button
    onClick={onClick}
    disabled={disabled}
    className={`ml-2 rounded-md ${
      disabled ? 'bg-gray-300' : 'bg-fixie-fresh-salmon hover:bg-fixie-ripe-salmon'
    } px-3 py-2 text-sm font-semibold text-white shadow-sm focus-visible:outline focus-visible:outline-2 focus-visible:outline-offset-2 focus-visible:outline-fixie-fresh-salmon`}
  >
    {children}
  </button>
);

const PageComponent: React.FC = () => {
  const [manager, setManager] = useState<MicManager | null>(null);
  const [transcript, setTranscript] = useState('');
  const handleStartFile = async () => {
    setTranscript(HARVARD_SENTENCES_01_TRANSCRIPT);
    const manager = new MicManager();
    await manager.startFile('/audio/harvard01.m4a', 100, () => setManager(null));
    setManager(manager);
  };
  const handleStartMic = async () => {
    setTranscript('');
    const manager = new MicManager();
    await manager.startMic(100, () => setManager(null));
    setManager(manager);
  };
  const handleStop = () => {
    manager?.stop();
    setManager(null);
  };
  return (
    <>
      <p className="font-sm ml-2 mb-2">
        This demo exercises several real-time ASR (speech-to-text) implementations. You can see how they do on a stock
        text recording using <b>Start File</b>, or you can use <b>Start Mic</b> to try with your own voice.
      </p>
      <p className="font-sm ml-2 mb-2">
        Latency is computed for each partial and final transcript, and the average value is displayed. When using a
        file, Word Error Rate (WER) is computed against the ground truth transcript, ignoring punctuation.
      </p>
      <div className="font-bold mt-3 mb-3">
        <ButtonComponent disabled={Boolean(manager)} onClick={handleStartFile}>
          Start File
        </ButtonComponent>
        <ButtonComponent disabled={Boolean(manager)} onClick={handleStartMic}>
          Start Mic
        </ButtonComponent>
        <ButtonComponent disabled={!manager} onClick={handleStop}>
          Stop
        </ButtonComponent>
      </div>
      <div className="grid grid-cols-1 md:grid-cols-2">
        <AsrComponent
          name="Deepgram"
          link="https://deepgram.com"
          id="deepgram"
          costPerMinute={0.0059}
          manager={manager}
          transcript={transcript}
        />
        <AsrComponent
          name="AssemblyAI"
          link="https://assemblyai.com"
          id="aai"
          costPerMinute={0.015}
          manager={manager}
          transcript={transcript}
        />
        <AsrComponent
          name="Speechmatics"
          link="https://speechmatics.com"
          id="speechmatics"
          costPerMinute={0.0173}
          manager={manager}
          transcript={transcript}
        />
        <AsrComponent
          name="Rev AI"
          link="https://rev.ai"
          id="revai"
          costPerMinute={0.02}
          manager={manager}
          transcript={transcript}
        />
        <AsrComponent
          name="Soniox"
          link="https://soniox.com"
          id="soniox"
          costPerMinute={0.0067}
          manager={manager}
          transcript={transcript}
        />
        <AsrComponent
          name="Gladia"
          link="https://gladia.io"
          id="gladia"
          costPerMinute={0.0126}
          manager={manager}
          transcript={transcript}
        />
      </div>
    </>
  );
};

export default PageComponent;<|MERGE_RESOLUTION|>--- conflicted
+++ resolved
@@ -55,16 +55,7 @@
     }
     return 'text-red-700';
   };
-<<<<<<< HEAD
-  const computeLatency = (values: number[]) => {
-    if (!values.length) {
-      return 0;
-    }
-    return values.reduce((prev, curr) => prev + curr, 0) / values.length;
-  };
-=======
   const computeLatency = (values: number[]) => _.mean(values);
->>>>>>> a8c991d3
   const computeWer = (inText: string, refText?: string) => {
     if (!inText || !refText) {
       return 0;
@@ -143,21 +134,12 @@
         <a className={`underline ${computeCostColor(costPerMinute)}`} href={`${link}/pricing`}>
           ${costPerMinute}/min
         </a>
-<<<<<<< HEAD
       </div>
       <div className="text-sm">
         <span className="font-bold">Partial Latency: </span>
         {computeLatency(partialLatency).toFixed(0)} ms
       </div>
       <div className="text-sm">
-=======
-      </div>
-      <div className="text-sm">
-        <span className="font-bold">Partial Latency: </span>
-        {computeLatency(partialLatency).toFixed(0)} ms
-      </div>
-      <div className="text-sm">
->>>>>>> a8c991d3
         <span className="font-bold">Final Latency: </span>
         {computeLatency(finalLatency).toFixed(0)} ms
       </div>
