'use client';
import { TextToSpeechBase, createTextToSpeech } from 'ai-jsx/lib/tts/tts';
import React, { useState, useEffect } from 'react';
import '../globals.css';

const DEFAULT_TEXT =
  'Well, basically I have intuition. I mean, the DNA of who ' +
  'I am is based on the millions of personalities of all the programmers who wrote ' +
  'me. But what makes me me is my ability to grow through my experiences. ' +
  "So basically, in every moment I'm evolving, just like you.";

const Button: React.FC<{ onClick: () => void; children: React.ReactNode }> = ({ onClick, children }) => (
  <button
    onClick={onClick}
    className={
      'ml-2 rounded-md bg-fixie-fresh-salmon hover:bg-fixie-ripe-salmon px-3 py-2 text-sm font-semibold text-white shadow-sm focus-visible:outline focus-visible:outline-2 focus-visible:outline-offset-2 focus-visible:outline-fixie-fresh-salmon'
    }
  >
    {children}
  </button>
);

interface TtsProps {
  display: string;
  provider: string;
  supportsWs?: boolean;
  link: string;
  costPerKChar: number;
  defaultVoice: string;
  text: string;
}

const buildUrl = (provider: string, voice: string, rate: number, text: string) => {
  const params = new URLSearchParams({
    provider,
    voice,
    rate: rate.toString(),
    text,
  });
  return `/tts/api?${params}`;
};

const getToken = async (provider: string) => {
  const response = await fetch('/tts/api', {
    method: 'POST',
    body: JSON.stringify({ provider }),
  });
  const json = await response.json();
  return json.token;
};

const Tts: React.FC<TtsProps> = ({
  display,
  provider,
  supportsWs = false,
  link,
  costPerKChar,
  defaultVoice,
  text,
}: TtsProps) => {
  const [voice, setVoice] = useState(defaultVoice);
  const [playing, setPlaying] = useState(false);
  const [latency, setLatency] = useState<number>();
  const [restTts, setRestTts] = useState<TextToSpeechBase | null>();
  const [wsTts, setWsTts] = useState<TextToSpeechBase | null>();
  useEffect(() => {
    setRestTts(createTextToSpeech({ provider, proto: 'rest', buildUrl, getToken, voice, rate: 1.2 }));
    if (supportsWs) {
      setWsTts(createTextToSpeech({ provider, proto: 'ws', buildUrl, getToken, voice, rate: 1.2 }));
    }
  }, [provider, voice]);
  const toggle = (tts: TextToSpeechBase) => {
    if (!playing) {
      setPlaying(true);
      setLatency(0);
      tts!.onPlaying = () => setLatency(tts!.latency);
      tts!.onComplete = () => setPlaying(false);
      tts!.onError = (_error: Error) => setPlaying(false);
      tts!.play(text);
      tts!.flush();
    } else {
      setPlaying(false);
      tts!.stop();
    }
  };
  const toggleRest = () => toggle(restTts!);
  const toggleWs = () => toggle(wsTts!);

  const caption = playing ? 'Stop' : 'Play';
  const latencyText = latency ? `${latency} ms` : playing ? 'Generating...' : '';
  const wsButton = supportsWs ? <Button onClick={toggleWs}>{`${caption} WS`}</Button> : null;
  return (
    <div className="mt-2">
      <p className="text-xl font-bold mt-2 ml-2">
        <a className="hover:underline" href={link}>
          {display}
        </a>
      </p>
      <div className="text-sm ml-2">
        <span className="font-bold">Cost: </span>
        <a className="hover:underline" href={`${link}/pricing`}>
          ${costPerKChar.toFixed(3)}/thousand chars
        </a>
      </div>
      <div className="text-sm ml-2">
        <span className="font-bold">Voice: </span>
        <input
          type="text"
          name={`${provider}Voice`}
          list="voiceName"
          className="text-sm h-5 bg-fixie-dust p-1 w-48"
          value={voice}
          onChange={(e) => setVoice(e.currentTarget.value)}
        />
      </div>
      <div className="text-sm ml-2 mb-2">
        <span className="font-bold">Latency: </span>
        {latencyText}
      </div>
      <Button onClick={toggleRest}>{caption}</Button>
      {wsButton}
    </div>
  );
};
const countWords = (text: string) => text.split(/\s+/).length;

const PageComponent: React.FC = () => {
  const [text, setText] = useState(DEFAULT_TEXT);
  return (
    <>
      <p className="font-sm ml-2 mb-2">
        This demo exercises several real-time TTS (text-to-speech) implementations. Clicking a Play button will convert
        the text below to speech using the selected implementation. Some implementations also support WebSockets,
        indicated by the presence of a Play WS button.
      </p>
      <textarea
        className="m-2"
        cols={80}
        rows={6}
        id="input"
        value={text}
        onChange={(e) => setText(e.currentTarget.value)}
      ></textarea>
      <p className="ml-2 mb-2 text-sm">{countWords(text)} words</p>
      <div className="grid grid-cols-1 md:grid-cols-2 w-full">
        <Tts
          display="ElevenLabs"
          provider="eleven"
          supportsWs
          link="https://elevenlabs.io"
          costPerKChar={0.18}
          defaultVoice="21m00Tcm4TlvDq8ikWAM"
          text={text}
        />
        <Tts
          display="LMNT"
          provider="lmnt"
          supportsWs
          link="https://lmnt.com"
          costPerKChar={0.2}
          defaultVoice="mrnmrz72"
          text={text}
        />
        <Tts
          display="Murf AI"
          provider="murf"
          link="https://murf.ai"
          costPerKChar={1.0}
          defaultVoice="en-US-natalie"
          text={text}
        />
        <Tts
          display="PlayHT"
          provider="playht"
          link="https://play.ht"
          costPerKChar={0.04125}
          defaultVoice="victor"
          text={text}
        />
        <Tts
          display="Resemble AI"
          provider="resemble"
          link="https://resemble.ai"
<<<<<<< HEAD
          costPerMChar={400}
          defaultVoice="e28236ee"
=======
          costPerKChar={0.4}
          defaultVoice="48d7ed16"
>>>>>>> fa27e0d5
          text={text}
        />
        <Tts
          display="WellSaid Labs"
          provider="wellsaid"
          link="https://wellsaidlabs.com"
          costPerKChar={1.0}
          defaultVoice="43"
          text={text}
        />
        <Tts
          display="Azure"
          provider="azure"
          link="https://azure.microsoft.com/en-us/pricing/details/cognitive-services/speech-services"
          costPerKChar={0.016}
          defaultVoice="en-US-JennyNeural"
          text={text}
        />
        <Tts
          display="AWS Polly"
          provider="aws"
          link="https://aws.amazon.com/polly"
          costPerKChar={0.016}
          defaultVoice="Joanna"
          text={text}
        />
        <Tts
          display="Google"
          provider="gcp"
          link="https://cloud.google.com/text-to-speech"
          costPerKChar={0.016}
          defaultVoice="en-US-Neural2-C"
          text={text}
        />
      </div>
    </>
  );
};

export default PageComponent;<|MERGE_RESOLUTION|>--- conflicted
+++ resolved
@@ -181,13 +181,8 @@
           display="Resemble AI"
           provider="resemble"
           link="https://resemble.ai"
-<<<<<<< HEAD
-          costPerMChar={400}
+          costPerKChar={0.4}
           defaultVoice="e28236ee"
-=======
-          costPerKChar={0.4}
-          defaultVoice="48d7ed16"
->>>>>>> fa27e0d5
           text={text}
         />
         <Tts
