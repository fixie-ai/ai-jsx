'use client';
import { TextToSpeechBase, createTextToSpeech } from 'ai-jsx/lib/tts/tts';
import React, { useState, useEffect } from 'react';
import '../globals.css';

const DEFAULT_TEXT =
  'Well, basically I have intuition. I mean, the DNA of who ' +
  'I am is based on the millions of personalities of all the programmers who wrote ' +
  'me. But what makes me me is my ability to grow through my experiences. ' +
  "So basically, in every moment I'm evolving, just like you.";

const Button: React.FC<{ onClick: () => void; children: React.ReactNode }> = ({ onClick, children }) => (
  <button
    onClick={onClick}
    className={
      'ml-2 rounded-md bg-fixie-fresh-salmon hover:bg-fixie-ripe-salmon px-3 py-2 text-sm font-semibold text-white shadow-sm focus-visible:outline focus-visible:outline-2 focus-visible:outline-offset-2 focus-visible:outline-fixie-fresh-salmon'
    }
  >
    {children}
  </button>
);

type TtsProps = {
  display: string;
  provider: string;
  link: string;
  costPerMChar: number;
  defaultVoice: string;
  text: string;
};

const buildUrl = (provider: string, voice: string, rate: number, text: string) => {
  const params = new URLSearchParams({
    provider,
    voice,
    rate: rate.toString(),
    text,
  });
  return `/tts/api?${params}`;
};

const getToken = async (provider: string) => {
  const response = await fetch('/tts/api', {
    method: 'POST',
    body: JSON.stringify({ provider }),
  });
  const json = await response.json();
  return json.token;
};

const Tts: React.FC<TtsProps> = ({ display, provider, link, costPerMChar, defaultVoice, text }) => {
  const [voice, setVoice] = useState(defaultVoice);
  const [playing, setPlaying] = useState(false);
  const [latency, setLatency] = useState<number>();
  const [tts, setTts] = useState<TextToSpeechBase | null>();
  useEffect(() => {
    setTts(createTextToSpeech({ provider, buildUrl, getToken, voice, rate: 1.2 }));
  }, [provider, voice]);
  const toggle = () => {
    if (!playing) {
      setPlaying(true);
      setLatency(0);
      tts!.onPlaying = () => setLatency(tts!.latency);
      tts!.onComplete = () => setPlaying(false);
      tts!.play(text);
      tts!.flush();
    } else {
      setPlaying(false);
      tts!.stop();
    }
  };

  const caption = playing ? 'Stop' : 'Play';
  const latencyText = latency ? `${latency} ms` : playing ? 'Generating...' : '';
  return (
    <div className="mt-2">
      <p className="text-xl font-bold mt-2 ml-2">
        <a className="hover:underline" href={link}>
          {display}
        </a>
      </p>
      <div className="text-sm ml-2">
        <span className="font-bold">Cost: </span>
        <a className="hover:underline" href={`${link}/pricing`}>
          ${costPerMChar}/million chars
        </a>
      </div>
      <div className="text-sm ml-2">
        <span className="font-bold">Voice: </span>
        <input
          type="text"
          list="voiceName"
          className="text-sm h-5 bg-fixie-dust p-1 w-48"
          value={voice}
          onChange={(e) => setVoice(e.currentTarget.value)}
        />
      </div>
      <div className="text-sm ml-2 mb-2">
        <span className="font-bold">Latency: </span>
        {latencyText}
      </div>
      <Button onClick={toggle}>{caption}</Button>
    </div>
  );
};
const countWords = (text: string) => text.split(/\s+/).length;

const PageComponent: React.FC = () => {
  const [text, setText] = useState(DEFAULT_TEXT);
  return (
    <>
      <p className="font-sm ml-2 mb-2">
        This demo exercises several real-time TTS (text-to-speech) implementations. Clicking a button will convert the
        text below to speech and play it out using the specified implementation.
      </p>
      <textarea
        className="m-2"
        cols={80}
        rows={6}
        id="input"
        value={text}
        onChange={(e) => setText(e.currentTarget.value)}
      ></textarea>
      <p className="ml-2 mb-2 text-sm">{countWords(text)} words</p>
      <div className="grid grid-cols-1 md:grid-cols-2 w-full">
        <Tts
          display="ElevenLabs"
          provider="eleven"
          link="https://elevenlabs.io"
          costPerMChar={180}
          defaultVoice="21m00Tcm4TlvDq8ikWAM"
          text={text}
        />
        <Tts
          display="WellSaid Labs"
          provider="wellsaid"
          link="https://wellsaidlabs.com"
          costPerMChar={999}
          defaultVoice="43"
          text={text}
        />
        <Tts
<<<<<<< HEAD
          display="Murf.ai"
          provider="murf"
          link="https://murf.ai"
          costPerMChar={999}
          defaultVoice="VM016372341539042UZ"
=======
          display="Play.HT"
          provider="playht"
          link="https://play.ht"
          costPerMChar={41.25}
          defaultVoice="larry"
          text={text}
        />
        <Tts
          display="Resemble.AI"
          provider="resemble"
          link="https://resemble.ai"
          costPerMChar={400}
          defaultVoice="48d7ed16"
>>>>>>> 0ac7c6d1
          text={text}
        />
        <Tts
          display="Azure"
          provider="azure"
          link="https://azure.microsoft.com/en-us/pricing/details/cognitive-services/speech-services"
          costPerMChar={16}
          defaultVoice="en-US-JennyNeural"
          text={text}
        />
        <Tts
          display="AWS Polly"
          provider="aws"
          link="https://aws.amazon.com/polly"
          costPerMChar={16}
          defaultVoice="Joanna"
          text={text}
        />
        <Tts
          display="Google"
          provider="gcp"
          link="https://cloud.google.com/text-to-speech"
          costPerMChar={16}
          defaultVoice="en-US-Neural2-C"
          text={text}
        />
      </div>
    </>
  );
};

export default PageComponent;<|MERGE_RESOLUTION|>--- conflicted
+++ resolved
@@ -140,14 +140,15 @@
           text={text}
         />
         <Tts
-<<<<<<< HEAD
-          display="Murf.ai"
+          display="Murf AI"
           provider="murf"
           link="https://murf.ai"
           costPerMChar={999}
           defaultVoice="VM016372341539042UZ"
-=======
-          display="Play.HT"
+          text={text}
+          />
+        <Tts
+          display="PlayHT"
           provider="playht"
           link="https://play.ht"
           costPerMChar={41.25}
@@ -155,12 +156,11 @@
           text={text}
         />
         <Tts
-          display="Resemble.AI"
+          display="Resemble AI"
           provider="resemble"
           link="https://resemble.ai"
           costPerMChar={400}
           defaultVoice="48d7ed16"
->>>>>>> 0ac7c6d1
           text={text}
         />
         <Tts
