--- conflicted
+++ resolved
@@ -79,19 +79,15 @@
   public done = false;
   public onUpdate?: (request: ChatRequest, newText: string) => void;
   public onComplete?: (request: ChatRequest) => void;
-<<<<<<< HEAD
+  private startMillis?: number;
+  public requestLatency?: number;
+  public streamLatency?: number;
   constructor(
     private readonly inMessages: ChatMessage[],
     private readonly model: string,
     private readonly docs: boolean,
     public active: boolean
   ) {}
-=======
-  private startMillis?: number;
-  public requestLatency?: number;
-  public streamLatency?: number;
-  constructor(private readonly inMessages: ChatMessage[], private readonly model: string, public active: boolean) {}
->>>>>>> 0cc77e48
   async start() {
     console.log(`calling LLM for ${this.inMessages[this.inMessages.length - 1].content}`);
     this.startMillis = performance.now();
@@ -140,16 +136,11 @@
   private readonly asr: SpeechRecognitionBase;
   private readonly tts: TextToSpeechBase;
   private readonly model: string;
-<<<<<<< HEAD
   private readonly docs: boolean;
-  onInputChange?: (text: string, final: boolean) => void;
-  onOutputChange?: (text: string, final: boolean) => void;
-=======
   onInputChange?: (text: string, final: boolean, latency: number) => void;
   onOutputChange?: (text: string, final: boolean, latency: number) => void;
   onAudioStart?: (latency: number) => void;
   onAudioEnd?: () => void;
->>>>>>> 0cc77e48
   onError?: () => void;
   constructor({ asrProvider, ttsProvider, model, docs }: ChatManagerInit) {
     this.micManager = new MicManager();
@@ -304,13 +295,8 @@
     setLlmLatency(0);
     setTtsLatency(0);
     setChatManager(manager);
-<<<<<<< HEAD
     manager.start('');
-    manager.onInputChange = (text) => {
-=======
-    manager.start('Hi!');
     manager.onInputChange = (text, final, latency) => {
->>>>>>> 0cc77e48
       setInput(text);
       setAsrLatency(latency);
       setLlmLatency(0);
