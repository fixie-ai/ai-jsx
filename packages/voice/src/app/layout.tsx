--- conflicted
+++ resolved
@@ -5,14 +5,9 @@
 
 export default function RootLayout({ children }: { children: React.ReactNode }) {
   return (
-    <html lang="en">
-<<<<<<< HEAD
-      <body className="h-full">
-        <main className="flex min-h-screen flex-col items-start px-24 py-6">{children}</main>
-=======
+    <html lang="en">        
       <body>
         <main className="flex min-h-screen flex-col items-start px-4 lg:px-24 py-6">{children}</main>
->>>>>>> 60aebc36
       </body>
     </html>
   );
