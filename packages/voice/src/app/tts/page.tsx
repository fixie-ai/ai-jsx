'use client';
import { BuildUrlOptions, TextToSpeechBase, createTextToSpeech } from 'ai-jsx/lib/tts/tts';
import React, { useState, useEffect } from 'react';
import '../globals.css';

const DEFAULT_TEXT =
  'Well, basically I have intuition. I mean, the DNA of who ' +
  'I am is based on the millions of personalities of all the programmers who wrote ' +
  'me. But what makes me me is my ability to grow through my experiences. ' +
  "So basically, in every moment I'm evolving, just like you.";

const Button: React.FC<{ onClick: () => void; children: React.ReactNode }> = ({ onClick, children }) => (
  <button
    onClick={onClick}
    className={
      'ml-2 rounded-md bg-fixie-fresh-salmon hover:bg-fixie-ripe-salmon px-3 py-2 text-sm font-semibold text-white shadow-sm focus-visible:outline focus-visible:outline-2 focus-visible:outline-offset-2 focus-visible:outline-fixie-fresh-salmon'
    }
  >
    {children}
  </button>
);

interface TtsProps {
  display: string;
  provider: string;
  supportsWs?: boolean;
  link: string;
  costPerKChar: number;
  defaultVoice: string;
  text: string;
  model?: string;
}

<<<<<<< HEAD
const buildUrl = ({provider, text, voice, rate, model?}: BuildUrlOptions) => {
=======
const buildUrl = (provider: string, voice: string, rate: number, text: string, runtime = 'edge') => {
>>>>>>> e080a015
  const params = new URLSearchParams({
    provider,
    text,
    voice,
    rate: rate.toString(),
    model
  });
  return `/tts/api/generate/${runtime}?${params}`;
};

const getToken = async (provider: string) => {
  const response = await fetch('/tts/api/token/edge', {
    method: 'POST',
    body: JSON.stringify({ provider }),
  });
  const json = await response.json();
  return json.token;
};

const Tts: React.FC<TtsProps> = ({
  display,
  provider,
  supportsWs = false,
  link,
  costPerKChar,
  defaultVoice,
  model,
  text,
}: TtsProps) => {
  const [voice, setVoice] = useState(defaultVoice);
  const [playing, setPlaying] = useState(false);
  const [latency, setLatency] = useState<number>();
  const [restTts, setRestTts] = useState<TextToSpeechBase | null>();
  const [wsTts, setWsTts] = useState<TextToSpeechBase | null>();
  useEffect(() => {
    setRestTts(createTextToSpeech({ provider, proto: 'rest', buildUrl, getToken, voice, rate: 1.2, model }));
    if (supportsWs) {
      setWsTts(createTextToSpeech({ provider, proto: 'ws', buildUrl, getToken, voice, rate: 1.2, model }));
    }
  }, [provider, voice]);
  const toggle = (tts: TextToSpeechBase) => {
    if (!playing) {
      setPlaying(true);
      setLatency(0);
      tts!.onPlaying = () => setLatency(tts!.latency);
      tts!.onComplete = () => setPlaying(false);
      tts!.onError = (_error: Error) => setPlaying(false);
      tts!.play(text);
      tts!.flush();
    } else {
      setPlaying(false);
      tts!.stop();
    }
  };
  const toggleRest = () => toggle(restTts!);
  const toggleWs = () => toggle(wsTts!);

  const caption = playing ? 'Stop' : 'Play';
  const latencyText = latency ? `${latency} ms` : playing ? 'Generating...' : '';
  const wsButton = supportsWs ? <Button onClick={toggleWs}>{`${caption} WS`}</Button> : null;
  return (
    <div className="mt-2">
      <p className="text-xl font-bold mt-2 ml-2">
        <a className="hover:underline" href={link}>
          {display}
        </a>
      </p>
      <div className="text-sm ml-2">
        <span className="font-bold">Cost: </span>
        <a className="hover:underline" href={`${link}/pricing`}>
          ${costPerKChar.toFixed(3)}/thousand chars
        </a>
      </div>
      <div className="text-sm ml-2">
        <span className="font-bold">Voice: </span>
        <input
          type="text"
          name={`${provider}Voice`}
          list="voiceName"
          className="text-sm h-5 bg-fixie-dust p-1 w-48"
          value={voice}
          onChange={(e) => setVoice(e.currentTarget.value)}
        />
      </div>
      <div className="text-sm ml-2 mb-2">
        <span className="font-bold">Latency: </span>
        {latencyText}
      </div>
      <Button onClick={toggleRest}>{caption}</Button>
      {wsButton}
    </div>
  );
};
const countWords = (text: string) => text.split(/\s+/).length;

const PageComponent: React.FC = () => {
  const [text, setText] = useState(DEFAULT_TEXT);
  return (
    <>
      <p className="font-sm ml-2 mb-2">
        This demo exercises several real-time TTS (text-to-speech) implementations. Clicking a Play button will convert
        the text below to speech using the selected implementation. Some implementations also support WebSockets,
        indicated by the presence of a Play WS button.
      </p>
      <textarea
        className="m-2"
        cols={80}
        rows={6}
        id="input"
        value={text}
        onChange={(e) => setText(e.currentTarget.value)}
      ></textarea>
      <p className="ml-2 mb-2 text-sm">{countWords(text)} words</p>
      <div className="grid grid-cols-1 md:grid-cols-2 w-full">
        <Tts
          display="ElevenLabs v1"
          provider="eleven"
          supportsWs
          link="https://elevenlabs.io"
          costPerKChar={0.18}
          defaultVoice="21m00Tcm4TlvDq8ikWAM"
          text={text}
        />
        <Tts
          display="ElevenLabs v2"
          provider="eleven"
          supportsWs
          link="https://elevenlabs.io"
          costPerKChar={0.18}
          defaultVoice="21m00Tcm4TlvDq8ikWAM"
          model="eleven_english_v2"
          text={text}
        />
        <Tts
          display="LMNT"
          provider="lmnt"
          supportsWs
          link="https://lmnt.com"
          costPerKChar={0.2}
          defaultVoice="mrnmrz72"
          text={text}
        />
        <Tts
          display="Murf AI"
          provider="murf"
          link="https://murf.ai"
          costPerKChar={1.0}
          defaultVoice="en-US-natalie"
          text={text}
        />
        <Tts
          display="PlayHT"
          provider="playht"
          link="https://play.ht"
          costPerKChar={0.04125}
          defaultVoice="s3://voice-cloning-zero-shot/d9ff78ba-d016-47f6-b0ef-dd630f59414e/female-cs/manifest.json"
          text={text}
        />
        <Tts
          display="Resemble AI"
          provider="resemble"
          link="https://resemble.ai"
          costPerKChar={0.4}
          defaultVoice="e28236ee"
          text={text}
        />
        <Tts
          display="WellSaid Labs"
          provider="wellsaid"
          link="https://wellsaidlabs.com"
          costPerKChar={1.0}
          defaultVoice="43"
          text={text}
        />
        <Tts
          display="Azure"
          provider="azure"
          link="https://azure.microsoft.com/en-us/pricing/details/cognitive-services/speech-services"
          costPerKChar={0.016}
          defaultVoice="en-US-JennyNeural"
          text={text}
        />
        <Tts
          display="AWS Polly"
          provider="aws"
          link="https://aws.amazon.com/polly"
          costPerKChar={0.016}
          defaultVoice="Joanna"
          text={text}
        />
        <Tts
          display="Google"
          provider="gcp"
          link="https://cloud.google.com/text-to-speech"
          costPerKChar={0.016}
          defaultVoice="en-US-Neural2-C"
          text={text}
        />
      </div>
    </>
  );
};

export default PageComponent;<|MERGE_RESOLUTION|>--- conflicted
+++ resolved
@@ -31,17 +31,13 @@
   model?: string;
 }
 
-<<<<<<< HEAD
-const buildUrl = ({provider, text, voice, rate, model?}: BuildUrlOptions) => {
-=======
-const buildUrl = (provider: string, voice: string, rate: number, text: string, runtime = 'edge') => {
->>>>>>> e080a015
+const buildUrl = ({provider, text, voice, rate, model?, runtime = 'edge'}: BuildUrlOptions) => {
   const params = new URLSearchParams({
     provider,
     text,
     voice,
     rate: rate.toString(),
-    model
+    model,
   });
   return `/tts/api/generate/${runtime}?${params}`;
 };
