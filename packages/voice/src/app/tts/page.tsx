--- conflicted
+++ resolved
@@ -35,11 +35,7 @@
   const runtime = options.provider.endsWith('-grpc') ? 'nodejs' : 'edge';
   const params = new URLSearchParams();
   Object.entries(options).forEach(([k, v]) => v != undefined && params.set(k, v.toString()));
-<<<<<<< HEAD
-  return `/tts/api/generate/edge?${params}`;
-=======
   return `/tts/api/generate/${runtime}?${params}`;
->>>>>>> 95466f1c
 };
 
 const getToken = async (provider: string) => {
