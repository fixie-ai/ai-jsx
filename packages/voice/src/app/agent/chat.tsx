--- conflicted
+++ resolved
@@ -565,11 +565,7 @@
   }
   warmup() {
     const isLocalHost = window.location.hostname === 'localhost';
-<<<<<<< HEAD
     const url = !isLocalHost ? 'https://wsapi.fixie.ai' : 'ws://localhost:8100';
-=======
-    const url = !isLocalHost ? 'wss://prod-voice-pgaenaxiea-uw.a.run.app' : 'ws://localhost:8080';
->>>>>>> c5501a1d
     this.socket = new WebSocket(url);
     this.socket.onopen = () => this.handleSocketOpen();
     this.socket.onmessage = (event) => this.handleSocketMessage(event);
