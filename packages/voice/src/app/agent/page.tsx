'use client';
import React, { useEffect, useState } from 'react';
import {
  createSpeechRecognition,
  normalizeText,
  SpeechRecognitionBase,
  MicManager,
  Transcript,
} from 'ai-jsx/lib/asr/asr';
import { createTextToSpeech, TextToSpeechBase, TextToSpeechProtocol } from 'ai-jsx/lib/tts/tts';
import { useSearchParams } from 'next/navigation';
import Image from 'next/image';
import '../globals.css';

// 1. VAD triggers silence. (Latency here is frame size + VAD delay)
// 2. ASR sends partial transcript. ASR latency = 2-1.
// 3. ASR sends final transcript. ASR latency = 3-1.
// 4. LLM request is made. This can happen before 3 is complete, in which case the speculative execution savings is 3-2.
// 5. LLM starts streaming tokens. LLM base latency = 5-4.
// 6. LLM sends enough tokens for TTS to start (full sentence, or 50 chars). LLM token latency = 6-5, LLM total latency = 6-4.
// 7. TTS requests chunk of audio.
// 8. TTS chunk is received.
// 9. TTS playout starts (usually just about instantaneous after 8). TTS latency = 9-7.
// Total latency = 9-1 = ASR latency + LLM base latency + LLM token latency TTS latency - speculative execution savings.

// Token per second rules of thumb:
// GPT-4: 12 tps (approx 1s for 50 chars)
// GPT-3.5: 70 tps (approx 0.2s for 50 chars)
// Claude v1: 40 tps (approx 0.4s for 50 chars)
// Claude Instant v1: 70 tps (approx 0.2s for 50 chars)

const DEFAULT_ASR_FRAME_SIZE = 100;
const DEFAULT_ASR_PROVIDER = 'deepgram';
const DEFAULT_TTS_PROVIDER = 'azure';
const DEFAULT_LLM = 'gpt-4';
const ASR_PROVIDERS = ['aai', 'deepgram', 'gladia', 'revai', 'soniox'];
const TTS_PROVIDERS = [
  'aws',
  'azure',
  'eleven',
  'eleven-ws',
  'gcp',
  'lmnt',
  'lmnt-ws',
  'murf',
  'playht',
  'resemble',
  'wellsaid',
];
const LLM_MODELS = ['claude-2', 'claude-instant-1', 'gpt-4', 'gpt-4-32k', 'gpt-3.5-turbo', 'gpt-3.5-turbo-16k'];
const PERSONAS = ['catch-phrase', 'dr-donut', 'rubber-duck', 'spanish-tutor'];

/**
 * Retrieves an ephemeral token from the server for use in an ASR service.
 */
async function getAsrToken(provider: string) {
  const response = await fetch('/asr/api', {
    method: 'POST',
    body: JSON.stringify({ provider }),
  });
  const json = await response.json();
  return json.token;
}

/**
 * Retrieves an ephemeral token from the server for use in an ASR service.
 */
async function getTtsToken(provider: string) {
  const response = await fetch('/tts/api', {
    method: 'POST',
    body: JSON.stringify({ provider }),
  });
  const json = await response.json();
  return json.token;
}

/**
 * Builds a URL for use in a TTS service.
 */
function buildTtsUrl(provider: string, voice: string, rate: number, text: string) {
  return `/tts/api?provider=${provider}&voice=${voice}&rate=${rate}&text=${text}`;
}

/**
 * A single message in the chat history.
 */
class ChatMessage {
  constructor(public readonly role: string, public readonly content: string) {}
}

/**
 * A single request to the LLM, which may be speculative.
 */
class ChatRequest {
  public outMessage = '';
  public done = false;
  public onUpdate?: (request: ChatRequest, newText: string) => void;
  public onComplete?: (request: ChatRequest) => void;
  private startMillis?: number;
  public requestLatency?: number;
  public streamLatency?: number;
  constructor(
    private readonly inMessages: ChatMessage[],
    private readonly model: string,
    private readonly persona: string,
    private readonly docs: boolean,
    public active: boolean
  ) {}
  async start() {
    console.log(`calling LLM for ${this.inMessages.at(-1)?.content}`);
    this.startMillis = performance.now();
    const res = await fetch('/agent/api', {
      method: 'POST',
      headers: {
        'Content-Type': 'application/json',
      },
      body: JSON.stringify({ messages: this.inMessages, model: this.model, persona: this.persona, docs: this.docs }),
    });
    this.requestLatency = performance.now() - this.startMillis;
    console.log(`Got LLM response, latency=${this.requestLatency.toFixed(0)}`);
    const reader = res.body!.getReader();
    // eslint-disable-next-line no-constant-condition
    while (true) {
      const { done, value } = await reader.read();
      if (done) {
        this.done = true;
        this.streamLatency = performance.now() - this.startMillis - this.requestLatency;
        this.onComplete?.(this);
        break;
      }
      const newText = new TextDecoder().decode(value);
      this.outMessage += newText;
      this.onUpdate?.(this, newText);
    }
  }
}

<<<<<<< HEAD
interface ChatManagerInit {
  asrProvider: string;
  ttsProvider: string;
  model: string;
  persona: string;
  docs: boolean;
  ttsVoice?: string;
=======
class ChatManagerInit {
  constructor(
    public readonly asrProvider: string,
    public readonly ttsProvider: string,
    public readonly model: string,
    public readonly docs: boolean,
    public readonly asrLanguage?: string,
    public readonly ttsVoice?: string
  ) {}
>>>>>>> 67cd3b80
}

/**
 * Manages a single chat with a LLM, including speculative execution.
 */
class ChatManager {
  private history: ChatMessage[] = [];
  private pendingRequests: Record<string, ChatRequest> = {};
  private readonly micManager: MicManager;
  private readonly asr: SpeechRecognitionBase;
  private readonly tts: TextToSpeechBase;
  private readonly model: string;
  private readonly persona: string;
  private readonly docs: boolean;
  onInputChange?: (text: string, final: boolean, latency?: number) => void;
  onOutputChange?: (text: string, final: boolean, latency: number) => void;
  onAudioStart?: (latency: number) => void;
  onAudioEnd?: () => void;
  onError?: () => void;
<<<<<<< HEAD
  constructor({ asrProvider, ttsProvider, ttsVoice, model, persona, docs }: ChatManagerInit) {
=======
  constructor({ asrProvider, asrLanguage, ttsProvider, ttsVoice, model, docs }: ChatManagerInit) {
>>>>>>> 67cd3b80
    this.micManager = new MicManager();
    this.asr = createSpeechRecognition({
      provider: asrProvider,
      manager: this.micManager,
      getToken: getAsrToken,
      language: asrLanguage,
    });
    const ttsSplit = ttsProvider.split('-');
    this.tts = createTextToSpeech({
      provider: ttsSplit[0],
      proto: ttsSplit[1] as TextToSpeechProtocol,
      getToken: getTtsToken,
      buildUrl: buildTtsUrl,
      voice: ttsVoice,
      rate: 1.2,
    });
    this.model = model;
    this.persona = persona;
    this.docs = docs;
    this.asr.addEventListener('transcript', (event: CustomEventInit<Transcript>) => {
      const obj = event.detail!;
      this.handleInputUpdate(obj.text, obj.final);
      this.onInputChange?.(obj.text, obj.final, obj.observedLatency);
    });
    this.tts.onPlaying = () => {
      this.onAudioStart?.(this.tts.latency!);
    };
    this.tts.onComplete = () => {
      this.onAudioEnd?.();
    };
  }
  /**
   * Starts the chat.
   */
  async start(initialMessage?: string) {
    await this.micManager.startMic(DEFAULT_ASR_FRAME_SIZE, () => {
      console.log('Mic stream closed unexpectedly');
      this.onError?.();
    });
    this.asr.start();
    if (initialMessage !== undefined) {
      this.handleInputUpdate(initialMessage, true);
    }
  }
  /**
   * Stops the chat.
   */
  stop() {
    this.asr.close();
    this.tts.close();
    this.micManager.stop();
    this.history = [];
    this.pendingRequests = {};
  }

  /**
   * Handle new input from the ASR.
   */
  private handleInputUpdate(text: string, final: boolean) {
    // Ignore partial transcripts if VAD indicates the user is still speaking.
    if (!final && this.micManager.isVoiceActive) {
      return;
    }

    // If the input text has been finalized, add it to the message history.
    const userMessage = new ChatMessage('user', text.trim());
    const newMessages = [...this.history, userMessage];
    if (final) {
      this.history = newMessages;
    }

    // If it doesn't match an existing request, kick off a new one.
    // If it matches an existing request and the text is finalized, speculative
    // execution worked! Snap forward to the current state of that request.
    const normalized = normalizeText(text);
    const hit = normalized in this.pendingRequests;
    console.log(`${final ? 'final' : 'partial'}: ${normalized} ${hit ? 'HIT' : 'MISS'}`);
    if (!hit) {
      const request = new ChatRequest(newMessages, this.model, this.persona, this.docs, final);
      request.onUpdate = (request, newText) => this.handleRequestUpdate(request, newText);
      request.onComplete = (request) => this.handleRequestDone(request);
      this.pendingRequests[normalized] = request;
      request.start();
    } else if (final) {
      const request = this.pendingRequests[normalized];
      request.active = true;
      this.tts.play(request.outMessage);
      if (!request.done) {
        this.onOutputChange?.(request.outMessage, false, request.requestLatency!);
      } else {
        this.finishRequest(request);
      }
    }
  }
  /**
   * Handle new in-progress responses from the LLM. If the request is not marked
   * as active, it's a speculative request that we ignore for now.
   */
  private handleRequestUpdate(request: ChatRequest, newText: string) {
    if (request.active) {
      this.onOutputChange?.(request.outMessage, false, request.requestLatency!);
      this.tts.play(newText);
    }
  }
  /**
   * Handle a completed response from the LLM. If the request is not marked as
   * active, it's a speculative request that we ignore for now.
   */
  private handleRequestDone(request: ChatRequest) {
    // console.log(`request done, active=${request.active}`);
    if (request.active) {
      this.finishRequest(request);
    }
  }
  /**
   * Once a response is finalized, we can flush the TTS buffer and update the
   * chat history.
   */
  private finishRequest(request: ChatRequest) {
    this.tts.flush();
    const assistantMessage = new ChatMessage('assistant', request.outMessage);
    this.history.push(assistantMessage);
    this.pendingRequests = {};
    this.onOutputChange?.(request.outMessage, true, request.requestLatency!);
  }
}

const Dropdown: React.FC<{ label: string; param: string; value: string; options: string[] }> = ({
  param,
  label,
  value,
  options,
}) => (
  <>
    <label className="text-xs ml-2 font-bold">{label}</label>
    <select
      value={value}
      onChange={(e) => {
        const params = new URLSearchParams(window.location.search);
        params.set(param, e.target.value);
        window.location.search = params.toString();
      }}
      className="text-xs ml-1 pt-1 pb-1 border rounded"
    >
      {options.map((option) => (
        <option key={option} value={option}>
          {option}
        </option>
      ))}
    </select>
  </>
);

const MenuItem: React.FC<{ name: string; price: number }> = ({ name, price }) => (
  <li className="flex justify-between">
    <span className="text-left">{name}</span>
    <span className="text-right">${price}</span>
  </li>
);

const Button: React.FC<{ onClick: () => void; disabled: boolean; children: React.ReactNode }> = ({
  onClick,
  disabled,
  children,
}) => (
  <button
    onClick={onClick}
    disabled={disabled}
    className={`ml-2 rounded-md ${
      disabled ? 'bg-gray-300' : 'bg-fixie-charcoal hover:bg-fixie-dark-gray'
    } px-3 py-2 text-sm font-semibold text-white shadow-sm focus-visible:outline focus-visible:outline-2 focus-visible:outline-offset-2 focus-visible:outline-fixie-fresh-salmon`}
  >
    {children}
  </button>
);

const Latency: React.FC<{ name: string; latency: number }> = ({ name, latency }) => (
  <>
    {' '}
    {name} <span className="font-bold">{latency ? latency.toFixed(0) : '-'}</span> ms
  </>
);

const PageComponent: React.FC = () => {
  const searchParams = useSearchParams();
  const asrProvider = searchParams.get('asr') || DEFAULT_ASR_PROVIDER;
  const asrLanguage = searchParams.get('asrLanguage') || undefined;
  const ttsProvider = searchParams.get('tts') || DEFAULT_TTS_PROVIDER;
  const ttsVoice = searchParams.get('ttsVoice') || undefined;
  const model = searchParams.get('llm') || DEFAULT_LLM;
  const persona = searchParams.get('persona') || 'dr-donut';
  const docs = Boolean(searchParams.get('docs'));
  const showChooser = Boolean(searchParams.get('chooser'));
  const showInput = Boolean(!searchParams.get('noInput'));
  const showOutput = Boolean(!searchParams.get('noOutput'));
  const showStats = Boolean(searchParams.get('stats'));
  const [chatManager, setChatManager] = useState<ChatManager | null>(null);
  const [input, setInput] = useState('');
  const [output, setOutput] = useState('');
  const [asrLatency, setAsrLatency] = useState(0);
  const [llmLatency, setLlmLatency] = useState(0);
  const [ttsLatency, setTtsLatency] = useState(0);
  const active = () => Boolean(chatManager);
  const handleStart = () => {
<<<<<<< HEAD
    const manager = new ChatManager({ asrProvider, ttsProvider, ttsVoice, model, persona, docs });
=======
    const manager = new ChatManager({ asrProvider, asrLanguage, ttsProvider, ttsVoice, model, docs });
>>>>>>> 67cd3b80
    setInput('');
    setOutput('');
    setAsrLatency(0);
    setLlmLatency(0);
    setTtsLatency(0);
    setChatManager(manager);
    manager.start('');
    manager.onInputChange = (text, final, latency) => {
      setInput(text);
      if (latency) {
        setAsrLatency(latency);
      }
      setLlmLatency(0);
      setTtsLatency(0);
    };
    manager.onOutputChange = (text, final, latency) => {
      setOutput(text);
      if (final) {
        setInput('');
      }
      setLlmLatency((prev) => (prev ? prev : latency));
    };
    manager.onAudioStart = (latency) => {
      setTtsLatency(latency);
    };
    manager.onError = () => {
      chatManager!.stop();
      setChatManager(null);
    };
  };
  const handleStop = () => {
    if (!chatManager) {
      return;
    }
    chatManager!.stop();
    setChatManager(null);
  };
  const toggle = () => (chatManager ? handleStop() : handleStart());
  // Handle spacebar to start/stop.
  const onKeyDown = (event: KeyboardEvent) => {
    if (event.keyCode == 32) {
      toggle();
      event.preventDefault();
    }
  };
  // Install a keydown handler, and clean it up on unmount.
  useEffect(() => {
    // eslint-disable-next-line no-undef
    document.addEventListener('keydown', onKeyDown);
    return () => {
      // eslint-disable-next-line no-undef
      document.removeEventListener('keydown', onKeyDown);
    };
  }, [onKeyDown]);

  return (
    <>
      {showChooser && (
        <div className="absolute top-1 right-1">
          <Dropdown label="Persona" param="persona" value={persona} options={PERSONAS} />
          <Dropdown label="ASR" param="asr" value={asrProvider} options={ASR_PROVIDERS} />
          <Dropdown label="LLM" param="llm" value={model} options={LLM_MODELS} />
          <Dropdown label="TTS" param="tts" value={ttsProvider} options={TTS_PROVIDERS} />
        </div>
      )}
      <div className="w-full">
        <div className="flex justify-center mb-8">
          <Image src="/voice-logo.png" alt="Fixie Voice" width={322} height={98} priority={true} />
        </div>
        <p className="font-sm ml-2 mb-6 text-center">
          This demo allows you to chat (via voice) with a drive-thru agent at a fictional donut shop. Click Start
          Chatting (or tap the spacebar) to begin.
        </p>
        <div className="grid grid-cols-2 lg:gap-x-24">
          <div className="p-4">
            <p className="text-lg font-bold">🍩 DONUTS</p>
            <ul className="text-sm">
              <MenuItem name="PUMPKIN SPICE ICED" price={1.29} />
              <MenuItem name="PUMPKIN SPICE CAKE" price={1.29} />
              <MenuItem name="OLD FASHIONED" price={0.99} />
              <MenuItem name="CHOCOLATE ICED" price={1.09} />
              <MenuItem name="CHOCOLATE ICED WITH SPRINKLES" price={1.09} />
              <MenuItem name="RASPBERRY FILLED" price={1.09} />
              <MenuItem name="BLUEBERRY CAKE" price={1.09} />
              <MenuItem name="STRAWBERRY ICED WITH SPRINKLES" price={1.09} />
              <MenuItem name="LEMON FILLED" price={1.09} />
              <MenuItem name="DOUGHNUT HOLES" price={3.99} />
            </ul>
          </div>
          <div className="p-4">
            <p className="text-lg font-bold">☕️ COFFEE</p>
            <ul className="text-sm">
              <MenuItem name="PUMPKIN SPICE COFFEE" price={2.59} />
              <MenuItem name="PUMPKIN SPICE LATTE" price={4.59} />
              <MenuItem name="REGULAR BREWED COFFEE" price={1.79} />
              <MenuItem name="DECAF BREWED COFFEE" price={1.79} />
              <MenuItem name="LATTE" price={3.49} />
              <MenuItem name="CAPPUCINO" price={3.49} />
              <MenuItem name="CARAMEL MACCHIATO" price={3.49} />
              <MenuItem name="MOCHA LATTE" price={3.49} />
              <MenuItem name="CARAMEL MOCHA LATTE" price={3.49} />
            </ul>
          </div>
        </div>
        <div>
          {showOutput && (
            <div
              className="text-center m-2 w-full text-md py-8 px-2 rounded-lg border-2 bg-fixie-light-dust flex items-center justify-center"
              id="output"
            >
              {output}
            </div>
          )}
        </div>
        <div>
          {showInput && (
            <div
              className={`m-2 w-full text-md h-12 rounded-lg border-2 bg-fixie-light-dust flex items-center justify-center ${
                active() ? 'border-red-400' : ''
              }`}
              id="input"
            >
              {input}
            </div>
          )}
        </div>
        <div className="m-3 w-full flex justify-center mt-8">
          <Button disabled={false} onClick={toggle}>
            {active() ? 'Stop Chatting' : 'Start Chatting'}
          </Button>
        </div>
        {showStats && (
          <div className="flex justify-center">
            <span className="text-sm font-mono">
              <Latency name="ASR" latency={asrLatency} /> |
              <Latency name="LLM" latency={llmLatency} /> |
              <Latency name="TTS" latency={ttsLatency} /> |
              <Latency name="" latency={asrLatency + llmLatency + ttsLatency} />
            </span>
          </div>
        )}
      </div>
    </>
  );
};

export default PageComponent;<|MERGE_RESOLUTION|>--- conflicted
+++ resolved
@@ -135,25 +135,14 @@
   }
 }
 
-<<<<<<< HEAD
 interface ChatManagerInit {
   asrProvider: string;
   ttsProvider: string;
   model: string;
   persona: string;
   docs: boolean;
+  asrLanguage?: string,
   ttsVoice?: string;
-=======
-class ChatManagerInit {
-  constructor(
-    public readonly asrProvider: string,
-    public readonly ttsProvider: string,
-    public readonly model: string,
-    public readonly docs: boolean,
-    public readonly asrLanguage?: string,
-    public readonly ttsVoice?: string
-  ) {}
->>>>>>> 67cd3b80
 }
 
 /**
@@ -173,11 +162,7 @@
   onAudioStart?: (latency: number) => void;
   onAudioEnd?: () => void;
   onError?: () => void;
-<<<<<<< HEAD
-  constructor({ asrProvider, ttsProvider, ttsVoice, model, persona, docs }: ChatManagerInit) {
-=======
-  constructor({ asrProvider, asrLanguage, ttsProvider, ttsVoice, model, docs }: ChatManagerInit) {
->>>>>>> 67cd3b80
+  constructor({ asrProvider, asrLanguage, ttsProvider, ttsVoice, model, persona, docs }: ChatManagerInit) {
     this.micManager = new MicManager();
     this.asr = createSpeechRecognition({
       provider: asrProvider,
@@ -382,11 +367,7 @@
   const [ttsLatency, setTtsLatency] = useState(0);
   const active = () => Boolean(chatManager);
   const handleStart = () => {
-<<<<<<< HEAD
-    const manager = new ChatManager({ asrProvider, ttsProvider, ttsVoice, model, persona, docs });
-=======
-    const manager = new ChatManager({ asrProvider, asrLanguage, ttsProvider, ttsVoice, model, docs });
->>>>>>> 67cd3b80
+    const manager = new ChatManager({ asrProvider, asrLanguage, ttsProvider, ttsVoice, model, persona, docs });
     setInput('');
     setOutput('');
     setAsrLatency(0);
