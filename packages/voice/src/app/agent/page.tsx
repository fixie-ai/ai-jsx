--- conflicted
+++ resolved
@@ -286,15 +286,9 @@
           <Dropdown label="TTS" param="tts" value={ttsProvider} options={TTS_PROVIDERS} />
         </div>
       )}
-<<<<<<< HEAD
-      <div className="w-full">
-        <div className="flex justify-center">
-          <Image src="/voice-logo.svg" alt="Fixie Voice" width={322} height={98} priority={true} />
-=======
       <div className="w-full flex flex-col items-center justify-center text-center">
         <div>
-          <Image src="/voice-logo.png" alt="Fixie Voice" width={322} height={98} priority={true} />
->>>>>>> 6ffca5d0
+          <Image src="/voice-logo.svg" alt="Fixie Voice" width={322} height={98} priority={true} />
         </div>
         <div className="flex justify-center p-4">
           <Image priority={true} width="512" height="512" src={`/agents/${agentId}.webp`} alt={agentId} />
