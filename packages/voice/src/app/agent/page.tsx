--- conflicted
+++ resolved
@@ -183,13 +183,8 @@
     this.asr = createSpeechRecognition({ provider: asrProvider, manager: this.micManager, getToken: getAsrToken });
     const ttsSplit = ttsProvider.split('-');
     this.tts = createTextToSpeech({
-<<<<<<< HEAD
-      provider: ttsProvider,
-      protocol: ttsProvider == 'eleven' ? 'ws' : 'rest',
-=======
       provider: ttsSplit[0],
       proto: ttsSplit[1] as TextToSpeechProtocol,
->>>>>>> 60aebc36
       getToken: getTtsToken,
       buildUrl: buildTtsUrl,
       voice: ttsVoice,
@@ -402,12 +397,8 @@
   const [asrLatency, setAsrLatency] = useState(0);
   const [llmLatency, setLlmLatency] = useState(0);
   const [ttsLatency, setTtsLatency] = useState(0);
-<<<<<<< HEAD
   const [analyzer, setAnalyzer] = useState<AnalyserNode>();
-  const [mode, setMode] = useState<ApplicationMode>(APPLICATION_MODE.AUDIO);
-
-=======
->>>>>>> 60aebc36
+
   const active = () => Boolean(chatManager);
   const handleStart = () => {
     const manager = new ChatManager({ asrProvider, ttsProvider, ttsVoice, model, docs });
@@ -486,7 +477,13 @@
 
   return (
     <>
-<<<<<<< HEAD
+     {showChooser && (
+        <div className="absolute top-1 right-1">
+          <Dropdown label="ASR" param="asr" value={asrProvider} options={ASR_PROVIDERS} />
+          <Dropdown label="LLM" param="llm" value={model} options={LLM_MODELS} />
+          <Dropdown label="TTS" param="tts" value={ttsProvider} options={TTS_PROVIDERS} />
+        </div>
+      )}
       <div className="w-full h-full">
         <div className="text-center">
           <Image src="/logo.png" width={200} height={200} />
@@ -497,111 +494,32 @@
         </p>
         <div className="h-64 w-full flex justify-center">
           <AudioFFTAnalyzer analyzerNode={analyzer} />
-          <Visual3DCanvas mode={mode} />;
+          <Visual3DCanvas mode={APPLICATION_MODE.NOISE} />;
         </div>
-        <div>
-          <div className="m-2 w-full text-xl h-32 rounded-lg text-white flex items-center justify-center" id="output">
-            {output}
-          </div>
-        </div>
-        <div>
-          <div
-            className={`m-2 w-full text-xl h-12 rounded-lg text-white flex items-center justify-center ${
-              active() ? 'border-red-400' : ''
-            }`}
-            id="input"
-          >
-            {input}
-          </div>
-        </div>
-        <div className="m-3 w-full flex justify-center">
-          <Button disabled={false} onClick={toggle}>
-            Start/Stop
-=======
-      {showChooser && (
-        <div className="absolute top-1 right-1">
-          <Dropdown label="ASR" param="asr" value={asrProvider} options={ASR_PROVIDERS} />
-          <Dropdown label="LLM" param="llm" value={model} options={LLM_MODELS} />
-          <Dropdown label="TTS" param="tts" value={ttsProvider} options={TTS_PROVIDERS} />
-        </div>
-      )}
-      <div className="w-full">
-        <div className="flex justify-center mb-8">
-          <Image src="/voice-logo.png" alt="Fixie Voice" width={322} height={98} priority={true} />
-        </div>
-        <p className="font-sm ml-2 mb-6 text-center">
-          This demo allows you to chat (via voice) with a drive-thru agent at a fictional donut shop. Click Start
-          Chatting (or tap the spacebar) to begin.
-        </p>
-        <div className="grid grid-cols-2 lg:gap-x-24">
-          <div className="p-4">
-            <p className="text-lg font-bold">🍩 DONUTS</p>
-            <ul className="text-sm">
-              <MenuItem name="PUMPKIN SPICE ICED" price={1.29} />
-              <MenuItem name="PUMPKIN SPICE CAKE" price={1.29} />
-              <MenuItem name="OLD FASHIONED" price={0.99} />
-              <MenuItem name="CHOCOLATE ICED" price={1.09} />
-              <MenuItem name="CHOCOLATE ICED WITH SPRINKLES" price={1.09} />
-              <MenuItem name="RASPBERRY FILLED" price={1.09} />
-              <MenuItem name="BLUEBERRY CAKE" price={1.09} />
-              <MenuItem name="STRAWBERRY ICED WITH SPRINKLES" price={1.09} />
-              <MenuItem name="LEMON FILLED" price={1.09} />
-              <MenuItem name="DOUGHNUT HOLES" price={3.99} />
-            </ul>
-          </div>
-          <div className="p-4">
-            <p className="text-lg font-bold">☕️ COFFEE</p>
-            <ul className="text-sm">
-              <MenuItem name="PUMPKIN SPICE COFFEE" price={2.59} />
-              <MenuItem name="PUMPKIN SPICE LATTE" price={4.59} />
-              <MenuItem name="REGULAR BREWED COFFEE" price={1.79} />
-              <MenuItem name="DECAF BREWED COFFEE" price={1.79} />
-              <MenuItem name="LATTE" price={3.49} />
-              <MenuItem name="CAPPUCINO" price={3.49} />
-              <MenuItem name="CARAMEL MACCHIATO" price={3.49} />
-              <MenuItem name="MOCHA LATTE" price={3.49} />
-              <MenuItem name="CARAMEL MOCHA LATTE" price={3.49} />
-            </ul>
-          </div>
-        </div>
-        <div>
-          {showOutput && (
-            <div
-              className="text-center m-2 w-full text-md py-8 px-2 rounded-lg border-2 bg-fixie-light-dust flex items-center justify-center"
-              id="output"
-            >
+        {showOutput && (
+          <div>
+            <div className="m-2 w-full text-xl h-32 rounded-lg text-white flex items-center justify-center" id="output">
               {output}
             </div>
-          )}
-        </div>
-        <div>
-          {showInput && (
+          </div>
+        )};
+        {showInput && (
+          <div>
             <div
-              className={`m-2 w-full text-md h-12 rounded-lg border-2 bg-fixie-light-dust flex items-center justify-center ${
+              className={`m-2 w-full text-xl h-12 rounded-lg text-white flex items-center justify-center ${
                 active() ? 'border-red-400' : ''
               }`}
               id="input"
             >
               {input}
-            </div>
-          )}
-        </div>
-        <div className="m-3 w-full flex justify-center mt-8">
+            </div>          
+          </div>
+        )};
+        <div className="m-3 w-full flex justify-center">
           <Button disabled={false} onClick={toggle}>
-            {active() ? 'Stop Chatting' : 'Start Chatting'}
->>>>>>> 60aebc36
+            Start/Stop
           </Button>
         </div>
-        {showStats && (
-          <div className="flex justify-center">
-            <span className="text-sm font-mono">
-              <Latency name="ASR" latency={asrLatency} /> |
-              <Latency name="LLM" latency={llmLatency} /> |
-              <Latency name="TTS" latency={ttsLatency} /> |
-              <Latency name="" latency={asrLatency + llmLatency + ttsLatency} />
-            </span>
-          </div>
-        )}
       </div>
     </>
   );
