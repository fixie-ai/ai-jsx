--- conflicted
+++ resolved
@@ -480,11 +480,7 @@
     this.getCodePackage(agentPath);
 
     // Start the agent process locally.
-<<<<<<< HEAD
-    const agentProcess = FixieAgent.spawnAgentProcess(agentPath, port, environmentVariables);
-=======
     FixieAgent.spawnAgentProcess(agentPath, port);
->>>>>>> d58ff18b
 
     // Wait for 5 seconds for it to start up.
     await new Promise((resolve) => setTimeout(resolve, 5000));
