import { gql } from '@apollo/client/core/index.js';
import yaml from 'js-yaml';
import fs from 'fs';
import terminal from 'terminal-kit';
import { execSync } from 'child_process';
import ora from 'ora';
import os from 'os';
import path from 'path';
import { execa } from 'execa';
import Watcher from 'watcher';
import net from 'node:net';

import * as TJS from 'typescript-json-schema';

const { terminal: term } = terminal;

import { FixieClient } from './client.js';
import { MergeExclusive } from 'type-fest';

/** Represents metadata about an agent managed by the Fixie service. */
export interface AgentMetadata {
  uuid: string;
  handle: string;
  name?: string;
  description?: string;
  moreInfoUrl?: string;
  published?: boolean;
  created: Date;
  modified: Date;
  currentRevision?: AgentRevision;
  allRevisions?: AgentRevision[];
}

/** Represents the contents of an agent.yaml configuration file. */
export interface AgentConfig {
  handle: string;
  name?: string;
  description?: string;
  moreInfoUrl?: string;
  deploymentUrl?: string;
}

/** Represents metadata about an agent revision. */
export interface AgentRevision {
  id: string;
  created: Date;
}

/** Represents an Agent Log entry. */
export interface AgentLogEntry {
  timestamp: Date;
  traceId?: string;
  spanId?: string;
  severity?: number;
  message?: string;
}

/**
 * This class provides an interface to the Fixie Agent API.
 */
export class FixieAgent {
  /** Use GetAgent or CreateAgent instead. */
  private constructor(readonly client: FixieClient, public metadata: AgentMetadata) {}

  public get handle(): string {
    return this.metadata.handle;
  }

  /** Return the URL for this agent's page on Fixie. */
  public agentUrl(baseUrl?: string): string {
    const url = new URL(`agents/${this.metadata.uuid}`, baseUrl ?? 'https://api.fixie.ai');
    // If using the default API host, change it to the console host.
    if (url.hostname === 'api.fixie.ai') {
      url.hostname = 'console.fixie.ai';
    }
    return url.toString();
  }

  /** Get the agent with the given agent ID or handle. */
  public static async GetAgent({
    client,
    agentId,
    handle,
  }: {
    client: FixieClient;
    agentId?: string;
    handle?: string;
  }): Promise<FixieAgent> {
    if (!agentId && !handle) {
      throw new Error('Must specify either agentId or handle');
    }
    if (agentId && handle) {
      throw new Error('Must specify either agentId or handle, not both');
    }
    let metadata: AgentMetadata;
    if (agentId) {
      metadata = await FixieAgent.getAgentById(client, agentId);
    } else {
      metadata = await FixieAgent.getAgentByHandle(client, handle!);
    }
    return new FixieAgent(client, metadata);
  }

  /** Return all agents visible to the user. */
  public static async ListAgents(client: FixieClient): Promise<FixieAgent[]> {
    const result = await client.gqlClient().query({
      fetchPolicy: 'no-cache',
      query: gql`
        {
          allAgentsForUser {
            uuid
          }
        }
      `,
    });
    return Promise.all(
      result.data.allAgentsForUser.map((agent: any) => this.GetAgent({ client, agentId: agent.uuid }))
    );
  }

  /** Return the metadata associated with the given agent by ID. */
  private static async getAgentById(client: FixieClient, agentId: string): Promise<AgentMetadata> {
    const result = await client.gqlClient().query({
      fetchPolicy: 'no-cache',
      query: gql`
        query GetAgentById($agentId: String!) {
          agent: agentById(agentId: $agentId) {
            agentId
            uuid
            handle
            name
            description
            moreInfoUrl
            created
            modified
            published
            currentRevision {
              id
              created
            }
            allRevisions {
              id
              created
            }
          }
        }
      `,
      variables: { agentId },
    });

    return {
      uuid: result.data.agent.uuid,
      handle: result.data.agent.handle,
      name: result.data.agent.name,
      description: result.data.agent.description,
      moreInfoUrl: result.data.agent.moreInfoUrl,
      published: result.data.agent.published,
      created: new Date(result.data.agent.created),
      modified: new Date(result.data.agent.modified),
      currentRevision: result.data.agent.currentRevision,
      allRevisions: result.data.agent.allRevisions,
    };
  }

  /** Return the metadata associated with the given agent handle. */
  private static async getAgentByHandle(client: FixieClient, handle: string): Promise<AgentMetadata> {
    const result = await client.gqlClient().query({
      fetchPolicy: 'no-cache',
      query: gql`
        query GetAgentByHandle($handle: String!) {
          agent: agentByHandle(handle: $handle) {
            agentId
            uuid
            handle
            name
            description
            moreInfoUrl
            created
            modified
            published
            currentRevision {
              id
              created
            }
            allRevisions {
              id
              created
            }
          }
        }
      `,
      variables: { handle },
    });

    return {
      uuid: result.data.agent.uuid,
      handle: result.data.agent.handle,
      name: result.data.agent.name,
      description: result.data.agent.description,
      moreInfoUrl: result.data.agent.moreInfoUrl,
      published: result.data.agent.published,
      created: new Date(result.data.agent.created),
      modified: new Date(result.data.agent.modified),
      currentRevision: result.data.agent.currentRevision,
      allRevisions: result.data.agent.allRevisions,
    };
  }

  /** Create a new Agent. */
  public static async CreateAgent(
    client: FixieClient,
    handle: string,
    name?: string,
    description?: string,
    moreInfoUrl?: string,
    published?: boolean
  ): Promise<FixieAgent> {
    const result = await client.gqlClient().mutate({
      mutation: gql`
        mutation CreateAgent($handle: String!, $description: String, $moreInfoUrl: String, $published: Boolean) {
          createAgent(
            agentData: { handle: $handle, description: $description, moreInfoUrl: $moreInfoUrl, published: $published }
          ) {
            agent {
              uuid
            }
          }
        }
      `,
      variables: {
        handle,
        name,
        description,
        moreInfoUrl,
        published: published ?? true,
      },
    });
    const agentId = result.data.createAgent.agent.uuid;
    return FixieAgent.GetAgent({ client, agentId });
  }

  /** Delete this agent. */
  delete() {
    return this.client.gqlClient().mutate({
      mutation: gql`
        mutation DeleteAgent($handle: String!) {
          deleteAgent(agentData: { handle: $handle }) {
            agent {
              handle
            }
          }
        }
      `,
      variables: { handle: this.handle },
    });
  }

  /** Update this agent. */
  async update({
    name,
    description,
    moreInfoUrl,
    published,
  }: {
    name?: string;
    description?: string;
    moreInfoUrl?: string;
    published?: boolean;
  }) {
    await this.client.gqlClient().mutate({
      mutation: gql`
        mutation UpdateAgent(
          $handle: String!
          $name: String
          $description: String
          $moreInfoUrl: String
          $published: Boolean
        ) {
          updateAgent(
            agentData: {
              handle: $handle
              name: $name
              description: $description
              moreInfoUrl: $moreInfoUrl
              published: $published
            }
          ) {
            agent {
              uuid
            }
          }
        }
      `,
      variables: {
        handle: this.handle,
        name,
        description,
        moreInfoUrl,
        published,
      },
    });
    this.metadata = await FixieAgent.getAgentById(this.client, this.metadata.uuid);
  }

  /** Return logs for this Agent. Returns the last 15 minutes of agent logs. */
  async getLogs(): Promise<AgentLogEntry[]> {
    // TODO: Expand parameters here to specify start/end times, deal with pagination, etc.
    const retval = await this.client.request(`/api/v1/agents/${this.metadata.uuid}/logs`);
    if (retval.status !== 200) {
      return [];
    }
    const logs = (await retval.json()) as { logs: AgentLogEntry[] };
    return logs.logs;
  }

  /** Load an agent configuration from the given directory. */
  public static LoadConfig(agentPath: string): AgentConfig {
    const fullPath = path.resolve(path.join(agentPath, 'agent.yaml'));
    const config = yaml.load(fs.readFileSync(fullPath, 'utf8')) as object;

    // Warn if any fields are present in config that are not supported.
    const validKeys = [
      'handle',
      'name',
      'description',
      'moreInfoUrl',
      'more_info_url',
      'deploymentUrl',
      'deployment_url',
    ];
    const invalidKeys = Object.keys(config).filter((key) => !validKeys.includes(key));
    for (const key of invalidKeys) {
      term('❓ Ignoring invalid key ').yellow(key)(' in agent.yaml\n');
    }
    return config as AgentConfig;
  }

  private static inferRuntimeParametersSchema(agentPath: string): TJS.Definition | null {
    // If there's a tsconfig.json file, try to use Typescript to produce a JSON schema
    // with the runtime parameters for the agent.
    const tsconfigPath = path.resolve(path.join(agentPath, 'tsconfig.json'));
    if (!fs.existsSync(tsconfigPath)) {
      term.yellow(`⚠️ tsconfig.json not found at ${tsconfigPath}. Your agent will not support runtime parameters.\n`);
      return null;
    }

    const settings: TJS.PartialArgs = {
      required: true,
      noExtraProps: true,
    };

    // We're currently assuming the entrypoint is exported from src/index.{ts,tsx}.
    const handlerPath = path.resolve(path.join(agentPath, 'src/index.js'));
    const tempPath = path.join(fs.mkdtempSync(path.join(os.tmpdir(), 'fixie-')), 'extract-parameters-schema.mts');
    fs.writeFileSync(
      tempPath,
      `
      import Handler from '${handlerPath}';
      export type RuntimeParameters = Parameters<typeof Handler> extends [infer T, ...any] ? T : {};
      `
    );
    const program = TJS.programFromConfig(tsconfigPath, [tempPath]);
    const schema = TJS.generateSchema(program, 'RuntimeParameters', settings);
    if (schema && schema.type !== 'object') {
      throw new Error(`The first argument of your default export must be an object (not ${schema.type})`);
    }

    return schema;
  }

  /** Package the code in the given directory and return the path to the tarball. */
  private static getCodePackage(agentPath: string): string {
    // Read the package.json file to get the package name and version.
    const packageJsonPath = path.resolve(path.join(agentPath, 'package.json'));
    const packageJson = JSON.parse(fs.readFileSync(packageJsonPath, 'utf8'));

    // Create a temporary directory and run `npm pack` inside.
    const tempdir = fs.mkdtempSync(path.join(os.tmpdir(), `fixie-tmp-${packageJson.name}-${packageJson.version}-`));
    const commandline = `npm pack ${path.resolve(agentPath)}`;
    try {
      execSync(commandline, { cwd: tempdir, stdio: 'inherit' });
    } catch (ex) {
      throw new Error(`\`${commandline}\` failed. Check for build errors above and retry.`);
    }
    return `${tempdir}/${packageJson.name}-${packageJson.version}.tgz`;
  }

  /** Create a new agent revision, which deploys the agent. */
  private async createRevision(
    opts: MergeExclusive<{ externalUrl: string }, { tarball: string; environmentVariables: Record<string, string> }> & {
      defaultRuntimeParameters?: Record<string, unknown> | null;
      runtimeParametersSchema?: TJS.Definition | null;
    }
  ): Promise<AgentRevision> {
    const uploadFile = opts.tarball ? fs.readFileSync(fs.realpathSync(opts.tarball)) : undefined;

    const result = await this.client.gqlClient().mutate({
      mutation: gql`
        mutation CreateAgentRevision(
          $handle: String!
          $metadata: [RevisionMetadataKeyValuePairInput!]!
          $makeCurrent: Boolean!
          $externalDeployment: ExternalDeploymentInput
          $managedDeployment: ManagedDeploymentInput
          $defaultRuntimeParameters: JSONString
        ) {
          createAgentRevision(
            agentHandle: $handle
            makeCurrent: $makeCurrent
            revision: {
              metadata: $metadata
              externalDeployment: $externalDeployment
              managedDeployment: $managedDeployment
              defaultRuntimeParameters: $defaultRuntimeParameters
            }
          ) {
            revision {
              id
              created
            }
          }
        }
      `,
      variables: {
        handle: this.handle,
        metadata: [],
        makeCurrent: true,
        defaultRuntimeParameters: JSON.stringify(opts.defaultRuntimeParameters),
        externalDeployment: opts.externalUrl && {
          url: opts.externalUrl,
          runtimeParametersSchema: JSON.stringify(opts.runtimeParametersSchema),
        },
        managedDeployment: opts.tarball &&
          uploadFile && {
            codePackage: new Blob([uploadFile], { type: 'application/gzip' }),
            environmentVariables: Object.entries(opts.environmentVariables).map(([key, value]) => ({
              name: key,
              value,
            })),
            runtimeParametersSchema: JSON.stringify(opts.runtimeParametersSchema),
          },
      },
      fetchPolicy: 'no-cache',
    });

    return result.data.createAgentRevision.revision;
  }

  /** Get the current agent revision. */
  public async getCurrentRevision(): Promise<AgentRevision | null> {
    const result = await this.client.gqlClient().query({
      fetchPolicy: 'no-cache',
      query: gql`
        query GetRevisionId($agentId: String!) {
          agentById(agentId: $agentId) {
            currentRevision {
              id
              created
            }
          }
        }
      `,
      variables: { agentId: this.metadata.uuid },
    });
    return result.data.agentById.currentRevision as AgentRevision;
  }

  /** Set the current agent revision. */
  public async setCurrentRevision(revisionId: string): Promise<AgentRevision> {
    const result = await this.client.gqlClient().mutate({
      mutation: gql`
        mutation SetCurrentAgentRevision($handle: String!, $currentRevisionId: ID!) {
          updateAgent(agentData: { handle: $handle, currentRevisionId: $currentRevisionId }) {
            agent {
              currentRevision {
                id
                created
              }
            }
          }
        }
      `,
      variables: { handle: this.handle, currentRevisionId: revisionId },
      fetchPolicy: 'no-cache',
    });
    return result.data.updateAgent.agent.currentRevision as AgentRevision;
  }

  public async deleteRevision(revisionId: string): Promise<void> {
    await this.client.gqlClient().mutate({
      mutation: gql`
        mutation DeleteAgentRevision($handle: String!, $revisionId: ID!) {
          deleteAgentRevision(agentHandle: $handle, revisionId: $revisionId) {
            agent {
              agentId
            }
          }
        }
      `,
      variables: { handle: this.handle, revisionId },
      fetchPolicy: 'no-cache',
    });
  }

  /** Ensure that the agent is created or updated. */
  private static async ensureAgent(client: FixieClient, config: AgentConfig): Promise<FixieAgent> {
    let agent: FixieAgent;
    try {
      agent = await FixieAgent.GetAgent({ client, handle: config.handle });
      await agent.update({
        name: config.name,
        description: config.description,
        moreInfoUrl: config.moreInfoUrl,
      });
    } catch (e) {
      // Try to create the agent instead.
      term('🦊 Creating new agent ').green(config.handle)('...\n');
      agent = await FixieAgent.CreateAgent(client, config.handle, config.name, config.description, config.moreInfoUrl);
    }
    return agent;
  }

  static spawnAgentProcess(agentPath: string, port: number, env: Record<string, string>) {
    term(`🌱 Building agent at ${agentPath}...\n`);
    this.getCodePackage(agentPath);

    const pathToCheck = path.resolve(path.join(agentPath, 'dist', 'index.js'));
    if (!fs.existsSync(pathToCheck)) {
      throw Error(`Your agent was not found at ${pathToCheck}. Did the build fail?`);
    }

    const cmdline = `npx --package=@fixieai/sdk fixie-serve-bin --packagePath ./dist/index.js --port ${port}`;
    // Split cmdline into the first value (argv0) and a list of arguments separated by spaces.
    term('🌱 Running: ').green(cmdline)('\n');

    const [argv0, ...args] = cmdline.split(' ');
    const subProcess = execa(argv0, args, { cwd: agentPath, env });
    term('🌱 Agent process running at PID: ').green(subProcess.pid)('\n');
    subProcess.stdout?.setEncoding('utf8');
    subProcess.stderr?.setEncoding('utf8');

    subProcess.on('spawn', () => {
      console.log(`🌱 Agent child process started with PID [${subProcess.pid}]`);
    });
    subProcess.stdout?.on('data', (sdata: string) => {
      console.log(`🌱 Agent stdout: ${sdata.trimEnd()}`);
    });
    subProcess.stderr?.on('data', (sdata: string) => {
      console.error(`🌱 Agent stdout: ${sdata.trimEnd()}`);
    });
    subProcess.on('error', (err: any) => {
      term('🌱 ').red(`Agent child process [${subProcess.pid}] exited with error: ${err.message}\n`);
    });
    subProcess.on('close', (returnCode: number) => {
      term('🌱 ').red(`Agent child process [${subProcess.pid}] exited with code ${returnCode}\n`);
    });
    return subProcess;
  }

  /** Deploy an agent from the given directory. */
  public static async DeployAgent(
    client: FixieClient,
    agentPath: string,
    environmentVariables: Record<string, string> = {}
  ): Promise<AgentRevision> {
    const config = await FixieAgent.LoadConfig(agentPath);
<<<<<<< HEAD
    const agentId = config.handle;
    term('🦊 Deploying agent ').green(agentId)('...\n');
=======
    term('🦊 Deploying agent ').green(config.handle)('...\n');
>>>>>>> 4119ad3d

    // Check that the package.json path exists in this directory.
    const packageJsonPath = path.resolve(path.join(agentPath, 'package.json'));
    if (!fs.existsSync(packageJsonPath)) {
      throw Error(`No package.json found at ${packageJsonPath}. Only JS-based agents are supported.`);
    }

    const yarnLockPath = path.resolve(path.join(agentPath, 'yarn.lock'));
    const pnpmLockPath = path.resolve(path.join(agentPath, 'pnpm-lock.yaml'));

    if (fs.existsSync(yarnLockPath)) {
      term.yellow(
        '⚠️ Detected yarn.lock file, but Fixie only supports npm. Fixie will try to install your package with npm, which may produce unexpected results.'
      );
    }
    if (fs.existsSync(pnpmLockPath)) {
      term.yellow(
        '⚠️ Detected pnpm-lock.yaml file, but Fixie only supports npm. Fixie will try to install your package with npm, which may produce unexpected results.'
      );
    }

    const agent = await this.ensureAgent(client, config);
    const runtimeParametersSchema = this.inferRuntimeParametersSchema(agentPath);
    const tarball = FixieAgent.getCodePackage(agentPath);
    const spinner = ora(' 🚀 Deploying... (hang tight, this takes a minute or two!)').start();
    const revision = await agent.createRevision({ tarball, environmentVariables, runtimeParametersSchema });
    spinner.succeed(`Agent ${config.handle} is running at: ${agent.agentUrl(client.url)}`);
    return revision;
  }

  /** Run an agent locally from the given directory. */
  public static async ServeAgent({
    client,
    agentPath,
    tunnel,
    port,
    environmentVariables,
    debug,
  }: {
    client: FixieClient;
    agentPath: string;
    tunnel?: boolean;
    port: number;
    environmentVariables: Record<string, string>;
    debug?: boolean;
  }) {
    const config = await FixieAgent.LoadConfig(agentPath);
<<<<<<< HEAD
    const agentId = config.handle;

    term('🦊 Serving agent ').green(agentId)('...\n');
=======
    term('🦊 Serving agent ').green(config.handle)('...\n');
>>>>>>> 4119ad3d

    // Check if the package.json path exists in this directory.
    const packageJsonPath = path.resolve(path.join(agentPath, 'package.json'));
    if (!fs.existsSync(packageJsonPath)) {
      throw Error(`No package.json found in ${packageJsonPath}. Only JS-based agents are supported.`);
    }

    // Infer the runtime parameters schema. We'll create a generator that yields whenever the schema changes.
    let runtimeParametersSchema = FixieAgent.inferRuntimeParametersSchema(agentPath);
    const { iterator: schemaGenerator, push: pushToSchemaGenerator } =
      this.createAsyncIterable<TJS.Definition | null>();
    pushToSchemaGenerator(runtimeParametersSchema);

    // Start the agent process locally.
    let agentProcess = FixieAgent.spawnAgentProcess(agentPath, port, environmentVariables);

    // Watch files in the agent directory for changes.
    const watchPath = path.resolve(agentPath);
    const watchExcludePaths = [
      path.resolve(path.join(agentPath, 'dist')),
      path.resolve(path.join(agentPath, 'node_modules')),
    ];
    // Return true if the path matches the prefix of any of the exclude paths.
    const ignoreFunc = (path: string): boolean => {
      if (watchExcludePaths.some((excludePath) => path.startsWith(excludePath))) {
        return true;
      }
      return false;
    };
    console.log(`🌱 Watching ${watchPath} for changes...`);

    const watcher = new Watcher(watchPath, {
      ignoreInitial: true,
      recursive: true,
      ignore: ignoreFunc,
    });
    watcher.on('all', async (event: any, targetPath: string, _targetPathNext: any) => {
      console.log(`🌱 Restarting local agent process due to ${event}: ${targetPath}`);
      agentProcess.kill();
      // Let it shut down gracefully.
      await new Promise<void>((resolve) => {
        if (agentProcess.exitCode !== null || agentProcess.signalCode !== null) {
          resolve();
        } else {
          agentProcess.on('close', () => {
            resolve();
          });
        }
      });

      try {
        const newSchema = FixieAgent.inferRuntimeParametersSchema(agentPath);
        if (JSON.stringify(runtimeParametersSchema) !== JSON.stringify(newSchema)) {
          pushToSchemaGenerator(newSchema);
          runtimeParametersSchema = newSchema;
        }

        agentProcess = FixieAgent.spawnAgentProcess(agentPath, port, environmentVariables);
      } catch (ex) {
        term(`❌ Failed to restart agent process: ${ex} \n`);
      }
    });

    // This is an iterator which yields the public URL of the tunnel where the agent
    // can be reached by the Fixie service. The tunnel address can change over time.
    let deploymentUrlsIter: AsyncIterator<string>;
    if (tunnel) {
      deploymentUrlsIter = FixieAgent.spawnTunnel(port, Boolean(debug));
    } else {
      if (!config.deploymentUrl) {
        throw Error('No deployment URL specified in agent.yaml');
      }
      deploymentUrlsIter = (async function* () {
        yield config.deploymentUrl!;

        // Never yield another value.
        await new Promise(() => {});
      })();
    }

    const agent = await this.ensureAgent(client, config);
    const originalRevision = await agent.getCurrentRevision();
    if (originalRevision) {
      term('🥡 Replacing current agent revision ').green(originalRevision.id)('\n');
    }
    let currentRevision: AgentRevision | null = null;
    const doCleanup = async () => {
      watcher.close();
      if (originalRevision) {
        try {
          await agent.setCurrentRevision(originalRevision.id);
          term('🥡 Restoring original agent revision ').green(originalRevision.id)('\n');
        } catch (e: any) {
          term('🥡 Failed to restore original agent revision: ').red(e.message)('\n');
        }
      }
      if (currentRevision) {
        try {
          await agent.deleteRevision(currentRevision.id);
          term('🥡 Deleting temporary agent revision ').green(currentRevision.id)('\n');
        } catch (e: any) {
          term('🥡 Failed to delete temporary agent revision: ').red(e.message)('\n');
        }
      }
    };
    process.on('SIGINT', async () => {
      console.log('Got Ctrl-C - cleaning up and exiting.');
      await doCleanup();
    });

    // The tunnel may yield different URLs over time. We need to create a new
    // agent revision each time.
    for await (const [currentUrl, runtimeParametersSchema] of this.zipAsyncIterables(
      deploymentUrlsIter,
      schemaGenerator
    )) {
      await FixieAgent.pollPortUntilReady(port);

      term('🚇 Current tunnel URL is: ').green(currentUrl)('\n');
      try {
        if (currentRevision) {
          term('🥡 Deleting temporary agent revision ').green(currentRevision.id)('\n');
          await agent.deleteRevision(currentRevision.id);
          currentRevision = null;
        }
        currentRevision = await agent.createRevision({ externalUrl: currentUrl, runtimeParametersSchema });
        term('🥡 Created temporary agent revision ').green(currentRevision.id)('\n');
        term('🥡 Agent ').green(config.handle)(' is running at: ').green(agent.agentUrl(client.url))('\n');
      } catch (e: any) {
        term('🥡 Got error trying to create agent revision: ').red(e.message)('\n');
        console.error(e);
        continue;
      }
    }
  }

  private static async pollPortUntilReady(port: number): Promise<void> {
    while (true) {
      try {
        await new Promise<void>((resolve, reject) => {
          const socket = net.connect({
            host: '127.0.0.1',
            port,
          });

          socket.on('connect', resolve);
          socket.on('error', reject);
        });
        break;
      } catch {
        await new Promise((resolve) => setTimeout(resolve, 100));
      }
    }
  }

  private static createAsyncIterable<T>(): { iterator: AsyncIterator<T>; push: (value: T) => void } {
    let streamController: ReadableStreamDefaultController<T>;
    const stream = new ReadableStream<T>({
      start(controller) {
        streamController = controller;
      },
    });

    return {
      // @ts-expect-error https://github.com/DefinitelyTyped/DefinitelyTyped/discussions/62651
      iterator: stream[Symbol.asyncIterator](),
      push: (value: T) => {
        streamController.enqueue(value);
      },
    };
  }

  private static async *zipAsyncIterables<T, U>(
    gen1: AsyncIterator<T>,
    gen2: AsyncIterator<U>
  ): AsyncGenerator<[T, U]> {
    const generators = [gen1, gen2] as const;
    const currentValues = (await Promise.all(generators.map((g) => g.next()))).map((v) => v.value) as [T, U];
    const nextPromises = generators.map((g) => g.next());

    async function updateWithReadyValue(index: number): Promise<boolean> {
      const value = await Promise.race([nextPromises[index], null]);
      if (value === null) {
        return false;
      }

      if (value.done) {
        return true;
      }

      currentValues[index] = value.value;
      nextPromises[index] = generators[index].next();
      return false;
    }

    while (true) {
      yield currentValues;

      // Wait for one of the generators to yield a new value.
      await Promise.race(nextPromises);

      const shouldExit = await Promise.all([0, 1].map(updateWithReadyValue));
      if (shouldExit.some((v) => v)) {
        break;
      }
    }
  }

  private static spawnTunnel(port: number, debug: boolean): AsyncIterator<string> {
    const { iterator, push: pushToIterator } = this.createAsyncIterable<string>();

    term('🚇 Starting tunnel process...\n');
    // We use localhost.run as a tunneling service. This sets up an SSH tunnel
    // to the provided local port via localhost.run. The subprocess returns a
    // stream of JSON responses, one per line, with the external URL of the tunnel
    // as it changes.
    const subProcess = execa('ssh', [
      '-R',
      // N.B. 127.0.0.1 must be used on Windows (not localhost or 0.0.0.0)
      `80:127.0.0.1:${port}`,
      '-o',
      // Need to send keepalives to prevent the connection from getting chopped
      // (see https://localhost.run/docs/faq#my-connection-is-unstable-tunnels-go-down-often)
      'ServerAliveInterval=59',
      '-o',
      'StrictHostKeyChecking=accept-new',
      'nokey@localhost.run',
      '--',
      '--output=json',
    ]);
    subProcess.stdout?.setEncoding('utf8');

    // Every time the subprocess emits a new line, we parse it as JSON ans
    // extract the 'address' field.
    let currentLine = '';
    subProcess.stdout?.on('data', (chunk: string) => {
      // We need to do buffering since the data we get from stdout
      // will not necessarily be line-buffered. We can get 0, 1, or more complete
      // lines in a single chunk.
      currentLine += chunk;
      let newlineIndex;
      while ((newlineIndex = currentLine.indexOf('\n')) !== -1) {
        const line = currentLine.slice(0, newlineIndex);
        currentLine = currentLine.slice(newlineIndex + 1);
        // Parse data as JSON.
        const pdata = JSON.parse(line);
        // If pdata has the 'address' field, yield it.
        if (pdata.address) {
          pushToIterator(`https://${pdata.address}`);
        }
      }
    });

    subProcess.stderr?.on('data', (sdata: string) => {
      if (debug) {
        console.error(`🚇 Tunnel stderr: ${sdata}`);
      }
    });
    subProcess.on('close', (returnCode: number) => {
      if (debug) {
        console.log(`🚇 Tunnel child process exited with code ${returnCode}`);
      }
      iterator.return?.(null);
    });

    return iterator;
  }
}<|MERGE_RESOLUTION|>--- conflicted
+++ resolved
@@ -564,12 +564,7 @@
     environmentVariables: Record<string, string> = {}
   ): Promise<AgentRevision> {
     const config = await FixieAgent.LoadConfig(agentPath);
-<<<<<<< HEAD
-    const agentId = config.handle;
-    term('🦊 Deploying agent ').green(agentId)('...\n');
-=======
     term('🦊 Deploying agent ').green(config.handle)('...\n');
->>>>>>> 4119ad3d
 
     // Check that the package.json path exists in this directory.
     const packageJsonPath = path.resolve(path.join(agentPath, 'package.json'));
@@ -617,13 +612,7 @@
     debug?: boolean;
   }) {
     const config = await FixieAgent.LoadConfig(agentPath);
-<<<<<<< HEAD
-    const agentId = config.handle;
-
-    term('🦊 Serving agent ').green(agentId)('...\n');
-=======
     term('🦊 Serving agent ').green(config.handle)('...\n');
->>>>>>> 4119ad3d
 
     // Check if the package.json path exists in this directory.
     const packageJsonPath = path.resolve(path.join(agentPath, 'package.json'));
