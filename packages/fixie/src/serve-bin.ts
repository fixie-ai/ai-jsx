#! /usr/bin/env node

<<<<<<< HEAD
=======
import './instrument.js';
>>>>>>> a1c1af7d
import 'dotenv/config';
import yargs from 'yargs';
import { hideBin } from 'yargs/helpers';
import { fastify, FastifyInstance, FastifyRequest, FastifyReply } from 'fastify';
import { ReadableStream, TextEncoderStream } from 'stream/web';
import { createRenderContext, Renderable } from 'ai-jsx';

class FixieMessage {
  constructor(public text: string) {}
}

class FixieRequest {
  constructor(public message: FixieMessage) {}
}

class FixieResponse {
  constructor(public message: FixieMessage) {}
}

function toMessageStream(renderable: Renderable) {
  const generator = createRenderContext({ enableOpenTelemetry: true }).render(renderable)[Symbol.asyncIterator]();
  return new ReadableStream({
    async pull(controller) {
      const next = await generator.next();
      const response = new FixieResponse(new FixieMessage(next.value));
      controller.enqueue(`${JSON.stringify(response)}\n`);
      if (next.done) {
        controller.close();
      }
    },
  }).pipeThrough(new TextEncoderStream());
}

async function sendReadableStreamToFastifyReply(reply: FastifyReply, readableStream: ReadableStream) {
  const reader = readableStream.getReader();
  // eslint-disable-next-line no-constant-condition
  while (true) {
    const { done, value } = await reader.read();
    if (done) {
      reply.raw.end();
      break;
    }
    reply.raw.write(value);
  }
}

async function serve({
  packagePath,
  port,
  silentStartup,
}: {
  packagePath: string;
  port: number;
  silentStartup: boolean;
}): Promise<void> {
  const handler = (await import(packagePath)).default;
  const app: FastifyInstance = fastify();
  app.get('/', (req: FastifyRequest, res: FastifyReply) => {
    res.type('application/json').send({ type: 'standalone' });
  });
  app.post('/', async (req: FastifyRequest, res: FastifyReply) => {
    const body = req.body as FixieRequest;
    try {
      const messageStream = toMessageStream(handler({ message: body.message.text }));
      await sendReadableStreamToFastifyReply(res, messageStream);
    } catch (e: any) {
      console.error(e);
      res.status(500).send(e.message);
    }
  });

  const address = await app.listen({ host: '0.0.0.0', port });
  if (!silentStartup) {
    console.log(`AI.JSX agent listening on ${address}.`);
  }
}

const { argv } = yargs(hideBin(process.argv))
  .scriptName('cli-tool')
  .options({
    port: {
      describe: 'Port to listen on',
      type: 'number',
      required: true,
    },
    silentStartup: {
      describe: 'Do not log on startup',
      type: 'boolean',
      default: false,
    },
    packagePath: {
      describe:
        'Path to the package to serve functions from. If this is a relative path, it will be interpreted relative to the current working directory.',
      type: 'string',
      default: './index.js',
    },
  })
  .strict()
  .help()
  .epilog(
    'This is an internal tool used by the Fixie SDK. Developers building on Fixie are not intended to use this tool; they should use the `fixie` CLI tool instead.'
  );

/**
 * This is a little dance to make TS happy. We know that argv is not a Promise, based on how we wrote the yargs code,
 * based but TS doesn't.
 */
type ExcludePromiseType<T> = Exclude<T, Promise<any>>;
const staticArgv = argv as ExcludePromiseType<typeof argv>;

serve(staticArgv);<|MERGE_RESOLUTION|>--- conflicted
+++ resolved
@@ -1,9 +1,6 @@
 #! /usr/bin/env node
 
-<<<<<<< HEAD
-=======
 import './instrument.js';
->>>>>>> a1c1af7d
 import 'dotenv/config';
 import yargs from 'yargs';
 import { hideBin } from 'yargs/helpers';
