--- conflicted
+++ resolved
@@ -1,10 +1,7 @@
 #! /usr/bin/env node
-<<<<<<< HEAD
+
 import './instrument.js';
-=======
-
 import 'dotenv/config';
->>>>>>> 26c06bb9
 import yargs from 'yargs';
 import { hideBin } from 'yargs/helpers';
 import { fastify, FastifyInstance, FastifyRequest, FastifyReply } from 'fastify';
