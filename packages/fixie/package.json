--- conflicted
+++ resolved
@@ -1,11 +1,6 @@
 {
-<<<<<<< HEAD
   "name": "@fixieai/fixie",
   "version": "1.0.1",
-=======
-  "name": "fixie",
-  "version": "1.0.0",
->>>>>>> c3fd5fe9
   "license": "MIT",
   "repository": "fixie-ai/ai-jsx",
   "bugs": "https://github.com/fixie-ai/ai-jsx/issues",
@@ -16,12 +11,7 @@
     "start": "node dist/main.js",
     "build-start": "yarn run build && yarn run start",
     "format": "prettier --write .",
-<<<<<<< HEAD
-    "lint": "eslint .",
-    "publish": "npm publish --access public"
-=======
     "lint": "eslint ."
->>>>>>> c3fd5fe9
   },
   "files": [
     "dist"
