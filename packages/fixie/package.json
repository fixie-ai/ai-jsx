--- conflicted
+++ resolved
@@ -25,7 +25,6 @@
     "bin:dev": "npx ts-node dist/serve-bin.js --port 8080 --package-path fixie"
   },
   "dependencies": {
-<<<<<<< HEAD
     "@opentelemetry/api": "^1.4.1",
     "@opentelemetry/api-logs": "^0.41.1",
     "@opentelemetry/exporter-logs-otlp-grpc": "^0.41.1",
@@ -36,10 +35,7 @@
     "@opentelemetry/sdk-logs": "^0.41.1",
     "@opentelemetry/sdk-node": "^0.41.1",
     "ai-jsx": "*",
-=======
-    "ai-jsx": "*",
     "dotenv": "^16.3.1",
->>>>>>> 26c06bb9
     "fastify": "^4.20.0",
     "yargs": "^17.7.2"
   },
