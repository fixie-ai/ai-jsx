--- conflicted
+++ resolved
@@ -4,11 +4,7 @@
   "repository": "fixie-ai/ai-jsx",
   "bugs": "https://github.com/fixie-ai/ai-jsx/issues",
   "homepage": "https://ai-jsx.com",
-<<<<<<< HEAD
   "version": "0.27.0",
-=======
-  "version": "0.26.1",
->>>>>>> 6f27bf8b
   "volta": {
     "extends": "../../package.json"
   },
