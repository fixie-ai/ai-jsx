'use client';

const AUDIO_WORKLET_SRC = `
class InputProcessor extends AudioWorkletProcessor {
  constructor() {
    super();
  }
  process(inputs, outputs, parameters) {
    const input = inputs[0];
    const output = outputs[0];

    for (let channel = 0; channel < input.length; ++channel) {
      const inputChannel = input[channel];
      const outputChannel = output[channel];

      for (let i = 0; i < inputChannel.length; ++i) {
        outputChannel[i] = inputChannel[i];
      }
    }

    // Copy the input data to a new Float32Array
    const data = new Float32Array(input[0]);

    // Post the data back to the main thread
    this.port.postMessage(data);

    return true;
  }
}

registerProcessor("input-processor", InputProcessor);
`;
const AUDIO_WORKLET_NUM_SAMPLES = 128;

function bufferToBase64(buffer: ArrayBuffer) {
  const numberArray: number[] = Array.from(new Uint8Array(buffer));
  return btoa(String.fromCharCode.apply(null, numberArray));
}

/**
 * Manages capturing audio from the microphone or a URL (for testing).
 * Currently uses a WebAudio worker, but we may want to switch to MediaRecorder
 * in the future so that we can emit Opus encoded frames.
 * Once started, emits "chunk" events containing 16-bit PCM audio data of
 * duration no shorter than `timeslice` milliseconds.
 * Also emits "vad" events upon voice activity or silence being detected.
 * Currently, the VAD is quite primitive with a speech threshold of -50 dbFS.
 */
export class MicManager extends EventTarget {
  private outBuffer?: Float32Array[];
  private context?: AudioContext;
  private streamElement?: HTMLAudioElement;
  private stream?: MediaStream;
  private processorNode?: AudioWorkletNode;
  private numSilentFrames = 0;
  async startMic(timeslice: number, onEnded: () => void) {
    this.startGraph(await navigator.mediaDevices.getUserMedia({ audio: true }), timeslice, onEnded);
  }
  async startFile(url: string, timeslice: number, onEnded: () => void) {
    const response = await fetch(url);
    const blob = await response.blob();
    this.streamElement = new Audio();
    this.streamElement.src = URL.createObjectURL(blob);
    await this.streamElement.play();
    // TODO(juberti): replace use of this API (not present in Safari) with Web Audio.
    const stream = await (this.streamElement as any).captureStream();
    this.streamElement.onpause = () => {
      console.log('MicManager audio element paused');
      stream.getAudioTracks()[0].onended();
    };
    await this.startGraph(stream, timeslice, onEnded);
  }
  private async startGraph(stream: MediaStream, timeslice: number, onEnded?: () => void) {
    this.outBuffer = [];
    this.context = new window.AudioContext();
    this.stream = stream;
    const workletSrcBlob = new Blob([AUDIO_WORKLET_SRC], {
      type: 'application/javascript',
    });
    const workletSrcUrl = URL.createObjectURL(workletSrcBlob);
    await this.context!.audioWorklet.addModule(workletSrcUrl);
    this.processorNode = new AudioWorkletNode(this.context, 'input-processor');
    this.processorNode.port.onmessage = (event) => {
      this.outBuffer!.push(event.data);
      const bufDuration = ((AUDIO_WORKLET_NUM_SAMPLES * this.outBuffer!.length) / this.sampleRate()!) * 1000;
      if (bufDuration >= timeslice) {
        const chunkEvent = new CustomEvent('chunk', {
          detail: this.makeAudioChunk(this.outBuffer!),
        });
        this.dispatchEvent(chunkEvent);
        this.outBuffer = [];
      }
    };
    const source = this.context.createMediaStreamSource(stream);
    source.connect(this.processorNode);
    this.stream.getAudioTracks()[0].onended = () => {
      console.log('MicManager stream ended');
      this.stop();
<<<<<<< HEAD
      if (onEnded) {
        onEnded();
      }
=======
      onEnded?.();
>>>>>>> a8c991d3
    };
    this.numSilentFrames = 0;
  }
  stop() {
    this.processorNode?.disconnect();
    this.stream?.getTracks().forEach((track) => track.stop());
    this.streamElement?.pause();
    this.context?.close();
    this.processorNode = undefined;
    this.stream = undefined;
    this.context = undefined;
    this.outBuffer = [];
  }
  sampleRate() {
    return this.context?.sampleRate;
  }
  /**
   * Converts a list of Float32Arrays to a single ArrayBuffer of 16-bit
   * little-endian Pulse Code Modulation (PCM) audio data, which is
   * the universal format for ASR providers.
   * Also updates the Voice Activity Detection (VAD) state based on the
   * average energy of the audio data.
   */
  private makeAudioChunk(inBuffers: Float32Array[]) {
    const byteLength = inBuffers.reduce((sum, inBuffer) => sum + inBuffer.length, 0) * 2;
    const outBuffer = new ArrayBuffer(byteLength);
    const view = new DataView(outBuffer);
    let index = 0;
    let energy = 0.0;
    inBuffers.forEach((inBuffer) => {
      inBuffer.forEach((sample) => {
        energy += sample * sample;
        const i16 = Math.max(-32768, Math.min(32767, Math.floor(sample * 32768)));
        view.setInt16(index, i16, true);
        index += 2;
      });
      this.updateVad(energy / (index / 2));
    });
    return outBuffer;
  }
  /**
   * Updates the Voice Activity Detection (VAD) state based on the
   * average energy of a single audio buffer. This is a very primitive
   * VAD that simply checks if the average energy is above a threshold
   * for a certain amount of time (12800 samples @ 48KHz = 266ms)
   */
  private updateVad(energy: number) {
    const dbfs = 10 * Math.log10(energy);
    if (dbfs < -50) {
      this.numSilentFrames++;
      if (this.numSilentFrames == 100) {
        this.dispatchEvent(new CustomEvent('vad', { detail: false }));
      }
    } else {
      if (this.numSilentFrames >= 100) {
        this.dispatchEvent(new CustomEvent('vad', { detail: true }));
      }
      this.numSilentFrames = 0;
    }
  }
}

/**
 * Defines a function that can be used to retrieve an ephemeral access token
 * for us with a speech recognition service. Typically, this will be a
 * fetch request to a server that will return an opaque token.
 */
export type GetTokenFunction = (provider: string) => Promise<string>;

/**
 * Represents a single transcript from a speech recognition service. The
 * transcript should correlate to a single utterance (sentence or phrase).
 * The final flag indicates whether the service is still processing the
 * received audio.
 * The latency field is optional and indicates the time in milliseconds
 * between when VAD detected silence and the transcript was received.
 */
export class Transcript {
<<<<<<< HEAD
  constructor(public text: string, public final: boolean, public timestamp: number, public latency?: number) {
    this.text = text;
    this.final = final;
    this.timestamp = timestamp;
    this.latency = latency;
  }
=======
  constructor(public text: string, public final: boolean, public timestamp: number, public latency?: number) {}
>>>>>>> a8c991d3
}

/**
 * Base class for live speech recognizers that wraps a web socket
 * connection to a speech recognition server.
 * Override handleOpen/handleMessage/sendChunk to customize for a particular
 * speech recognition service.
 */
export class SpeechRecognitionBase extends EventTarget {
<<<<<<< HEAD
  // A wall time representing when the first chunk was sent.
  private initialChunkMillis: number = 0;
  // A relative time indicating how much audio data has been sent.
  private streamSentMillis: number = 0;
  // A relative time indicating how much audio data has been recognized.
=======
  /** A wall time representing when the first chunk was sent. */
  private initialChunkMillis: number = 0;
  /** A relative time indicating how much audio data has been sent. */
  private streamSentMillis: number = 0;
  /** A relative time indicating how much audio data has been recognized. */
>>>>>>> a8c991d3
  protected streamRecognizedMillis: number = 0;
  private outBuffer: ArrayBuffer[] = [];
  protected socket?: WebSocket;

  constructor(
    protected name: string,
    protected manager: MicManager,
    protected tokenFunc: GetTokenFunction,
    protected language?: string,
    protected model?: string
  ) {
    super();
  }
  close() {
    if (this.socket) {
      this.sendClose();
      this.socket.close();
    }
  }
  protected fetchToken() {
    return this.tokenFunc(this.name);
  }
  protected startInternal(url: string, protocols?: string[]) {
    const startTime = performance.now();
    console.log(`[${this.name}] socket connecting...`);
    this.outBuffer = [];
    this.socket = new WebSocket(url, protocols);
    this.socket.binaryType = 'arraybuffer';
    this.socket.onopen = (_event) => {
      const elapsed = performance.now() - startTime;
      console.log(`[${this.name}] socket opened, elapsed=${elapsed.toFixed(0)}`);
      this.handleOpen();
      this.flush();
    };
    this.socket.onmessage = (event) => {
      let result;
      try {
        result = JSON.parse(event.data);
      } catch (error) {
        console.error(`Failed to parse socket message: ${error}`);
        return;
      }
      this.handleMessage(result);
    };
    this.socket.onerror = (_event) => {
      console.log(`[${this.name}] socket error`);
    };
    this.socket.onclose = (event) => {
      console.log(`[${this.name}] socket closed, code=${event.code} reason=${event.reason}`);
    };
    this.manager.addEventListener('chunk', (evt: CustomEventInit<ArrayBuffer>) => {
      const chunk = evt.detail!;
      if (this.socket!.readyState == 1) {
        this.sendChunk(chunk);
        // Set our reference time for computing latency when sending our first unbuffered chunk.
        if (this.initialChunkMillis == 0) {
          this.initialChunkMillis = performance.now() - this.streamSentMillis;
        }
      } else if (this.socket!.readyState == 0) {
<<<<<<< HEAD
        // If the web socket isn't open yet, buffer the chunk.s
=======
        // If the web socket isn't open yet, buffer the chunk.
>>>>>>> a8c991d3
        this.outBuffer.push(chunk);
      } else {
        console.error(`[${this.name}] socket closed`);
      }
      this.streamSentMillis += (chunk.byteLength / (2 * this.manager.sampleRate()!)) * 1000;
    });
  }
  private computeLatency(recognitionMillis: number) {
    if (!this.initialChunkMillis) {
<<<<<<< HEAD
      return undefined;
=======
      return;
>>>>>>> a8c991d3
    }
    return performance.now() - (this.initialChunkMillis + recognitionMillis);
  }
  protected dispatchTranscript(transcript: string, final: boolean, recognizedMillis: number) {
    if (!final && recognizedMillis < this.streamRecognizedMillis) {
      console.warn(`[${this.name}] recognition time ${recognizedMillis} < ${this.streamRecognizedMillis}, ignoring`);
      return;
    }
    const latency = this.computeLatency(recognizedMillis);
    const event = new CustomEvent('transcript', {
      detail: new Transcript(transcript, final, recognizedMillis, latency),
    });
    this.dispatchEvent(event);
    this.streamRecognizedMillis = recognizedMillis;
  }
  protected handleOpen() {}
  protected handleMessage(_result: any) {}
  protected sendChunk(chunk: ArrayBuffer) {
    this.socket!.send(chunk);
  }
  protected flush() {
    console.log(`[${this.name}] flushing ${this.outBuffer.length} chunks`);
    this.outBuffer.forEach((chunk) => this.sendChunk(chunk));
    this.outBuffer = [];
  }
  protected sendClose() {}
}

/**
 * Speech recognizer that uses the Deepgram service.
 */
export class DeepgramSpeechRecognition extends SpeechRecognitionBase {
  private buf: string;
  constructor(manager: MicManager, tokenFunc: GetTokenFunction, language?: string, model?: string) {
    super('deepgram', manager, tokenFunc, language, model);
    this.buf = '';
  }
  async start() {
    this.buf = '';
    const params = new URLSearchParams({
      tier: 'nova',
      model: this.model ?? 'general',
      version: 'latest',
      encoding: 'linear16',
      channels: '1',
      sample_rate: this.manager.sampleRate()!.toString(),
      punctuate: 'true',
      interim_results: 'true',
      endpointing: '300',
    });
    if (this.language) {
      params.set('language', this.language);
    }
    const url = `wss://api.deepgram.com/v1/listen?${params.toString()}`;
    super.startInternal(url, ['token', await this.fetchToken()]);
  }
  /**
   * Parses a transcript message in the following format:
   * {
   *   "type":"Results",
   *   "channel_index":[0,1],
   *   "duration":1.03,
   *   "start":0,
   *   "is_final":true,
   *   "speech_final":true,
   *   "channel":{
   *     "alternatives":[{
   *       "transcript":"Number one.",
   *       "confidence":0.9888439,
   *       "words":[
   *         ...
   *       ]
   *     }],
   *     "metadata":{
   *       "request_id":"8f415d00-e883-4949-83d7-9b3f34c8f0aa",
   *       "model_info":{"name":"general-nova","version":"2023-07-06.22746","arch":"nova"},
   *       "model_uuid":"aa274f3c-e8b3-456a-ac08-dfd797d45514"
   *     }
   *   }
   * }
   */
  protected handleMessage(result: any) {
    if (result.type == 'Results') {
      const recognizedMillis = (result.start + result.duration) * 1000;
      let transcript = this.buf ? `${this.buf} ` : '';
      transcript += result.channel.alternatives[0].transcript;
      if (transcript) {
        this.dispatchTranscript(transcript, result.is_final && result.speech_final, recognizedMillis);
        if (result.speech_final) {
          this.buf = '';
        } else if (result.is_final) {
          this.buf = transcript;
        }
      }
    } else {
      console.log(`deepgram: unhandled message type: ${result.type}`);
    }
  }
  protected sendClose() {
    this.socket!.send(JSON.stringify({ type: 'CloseStream' }));
  }
}

/**
 * Speech recognizer that uses the Soniox service.
 */
export class SonioxSpeechRecognition extends SpeechRecognitionBase {
  private token?: string;
  constructor(manager: MicManager, tokenFunc: GetTokenFunction, language?: string) {
    super('soniox', manager, tokenFunc, language);
  }
  async start() {
    this.token = await this.fetchToken();
    super.startInternal('wss://api.soniox.com/transcribe-websocket');
  }
  protected handleOpen() {
    const obj = {
      api_key: this.token,
      sample_rate_hertz: this.manager.sampleRate(),
      include_nonfinal: true,
      enable_endpoint_detection: true,
      speech_context: null,
      model: this.language ? `${this.language.slice(0, 2)}_precision` : null,
    };
    this.socket!.send(JSON.stringify(obj));
  }
  /**
   * Parses a transcript message in the following format:
   * {
   *   "fw": [],
   *   "nfw": [
   *     ...
   *   ],
   *   "fpt": 3120,
   *   "tpt": 5040,
   *   "dbg": "",
   *   "spks": []
   * }
   */
  protected handleMessage(result: any) {
    const append = (transcript: string, w: any) => {
      if (w.t == '<end>') {
        return transcript;
      }
      let out = transcript;
      if (out && !',.?!'.includes(w.t[0])) {
        out += ' ';
      }
      out += w.t;
      return out;
    };
    const partialTranscript = result.nfw.reduce(append, '');
    if (partialTranscript) {
      this.dispatchTranscript(partialTranscript, false, result.tpt);
    }
    const finalTranscript = result.fw.reduce(append, '');
    if (finalTranscript) {
      this.dispatchTranscript(finalTranscript, true, result.tpt);
    }
  }
  protected sendClose() {
    this.socket!.send('');
  }
}

/**
 * Speech recognizer that uses the Gladia service.
 */
export class GladiaSpeechRecognition extends SpeechRecognitionBase {
  private token?: string;
  constructor(manager: MicManager, tokenFunc: GetTokenFunction, language?: string) {
    super('gladia', manager, tokenFunc, language);
  }
  async start() {
    this.token = await this.fetchToken();
    super.startInternal('wss://api.gladia.io/audio/text/audio-transcription');
  }
  protected handleOpen() {
    const obj = {
      x_gladia_key: this.token,
      sample_rate: this.manager.sampleRate(),
      encoding: 'wav',
      // 300ms endpointing by default
      language: this.language?.slice(0, 2) == 'en' ? 'english' : null,
    };
    this.socket!.send(JSON.stringify(obj));
  }
  /**
   * Parses a transcript message in the following format:
   * {
   *   "transcription": " Burt canoes.",
   *   "confidence": 0.26,
   *   "language": "cy",
   *   "type": "partial",
   *   "time_begin": 2.146,
   *   "time_end": 2.8375625,
   *   "duration": 2.8375625
   * }
   */
  protected handleMessage(result: any) {
    if (result.transcription) {
      this.dispatchTranscript(result.transcription.trim(), result.type == 'final', result.time_end * 1000);
    }
    if (result.error) {
      console.error(result);
    }
  }
  protected sendChunk(chunk: ArrayBuffer) {
    return this.socket!.send(JSON.stringify({ frames: bufferToBase64(chunk) }));
  }
}

/**
 * Speech recognizer that uses the AssemblyAI service.
 */
export class AssemblyAISpeechRecognition extends SpeechRecognitionBase {
  constructor(manager: MicManager, tokenFunc: GetTokenFunction, language?: string) {
    super('aai', manager, tokenFunc, language);
  }
  async start() {
    super.startInternal(
      `wss://api.assemblyai.com/v2/realtime/ws?sample_rate=${this.manager.sampleRate()}&token=${await this.fetchToken()}`
    );
  }
  /**
   * Parses a transcript message in the following format:
   * {
   *   "audio_start": 3550,
   *   "audio_end": 6220,
   *   "confidence": 0.808775927873343,
   *   "text": "the birch canoe slid",
   *   "words": [
   *     ...
   *   ],
   *   "created": "2023-08-29T21:54:22.530192",
   *   "message_type": "PartialTranscript"
   * }
   */
  protected handleMessage(result: any) {
    if (result.message_type == 'PartialTranscript' || result.message_type == 'FinalTranscript') {
      if (result.text) {
        this.dispatchTranscript(result.text, result.message_type == 'FinalTranscript', result.audio_end);
      }
    } else if (result.message_type != 'SessionBegins') {
      console.log(`aai: unhandled message type: ${result.message_type}`);
    }
  }
  protected sendChunk(chunk: ArrayBuffer) {
    this.socket!.send(JSON.stringify({ audio_data: bufferToBase64(chunk) }));
  }
  protected sendClose() {
    this.socket!.send(JSON.stringify({ terminate_session: true }));
  }
}

/**
 * Speech recognizer that uses the Speechmatics service.
 */
export class SpeechmaticsSpeechRecognition extends SpeechRecognitionBase {
  private buf: string;
  constructor(manager: MicManager, tokenFunc: GetTokenFunction, language?: string) {
    super('speechmatics', manager, tokenFunc, language);
    this.buf = '';
  }
  async start() {
    const languageCode = this.language?.slice(0, 2) ?? 'en';
    super.startInternal(`wss://eu.rt.speechmatics.com/v2/${languageCode}?jwt=${await this.fetchToken()}`);
  }
  protected handleOpen() {
    this.buf = '';
    const obj = {
      message: 'StartRecognition',
      audio_format: {
        type: 'raw',
        encoding: 'pcm_s16le',
        sample_rate: this.manager.sampleRate(),
      },
      transcription_config: {
        language: this.language?.slice(0, 2) ?? 'en',
        enable_partials: true,
        max_delay: 2, // the minimum (seconds)
      },
    };
    this.socket!.send(JSON.stringify(obj));
  }
  /**
   * Parses a transcript message in the following format:
   * {
   *   "message": "AddTranscript",
   *   "format": "2.9",
   *   "results": [
   *     ...
   *   ],
   *   "metadata": {
   *     "end_time": 4.71,
   *     "start_time": 2.88,
   *     "transcript": ". The birch canoe "
   *   }
   * }
   */
  protected handleMessage(result: any) {
    if (result.message == 'AddPartialTranscript') {
      if (result.metadata.transcript) {
        this.dispatchTranscript(this.buf + result.metadata.transcript, false, result.metadata.end_time * 1000);
      }
    } else if (result.message == 'AddTranscript') {
      if (result.metadata.transcript) {
        if (!('is_eos' in result.results[0])) {
          this.buf += result.metadata.transcript;
        } else {
          this.dispatchTranscript(this.buf, true, result.metadata.end_time * 1000);
          this.buf = result.metadata.transcript;
        }
      }
    } else if (result.message != 'AudioAdded' && result.message != 'RecognitionStarted' && result.message != 'Info') {
      console.log(`speechmatics: unhandled message type: ${result.message}`);
    }
  }
}

/**
 * Speech recognizer that uses the Rev AI service.
 */
export class RevAISpeechRecognition extends SpeechRecognitionBase {
  constructor(manager: MicManager, tokenFunc: GetTokenFunction, language?: string) {
    super('revai', manager, tokenFunc, language);
  }
  async start() {
    const params = new URLSearchParams({
      access_token: await this.fetchToken(),
      content_type: `audio/x-raw;layout=interleaved;rate=${this.manager.sampleRate()};format=S16LE;channels=1`,
    });
    if (this.language) {
      params.set('language', this.language.slice(0, 2));
    }
    const url = `wss://api.rev.ai/speechtotext/v1/stream?${params.toString()}`;
    super.startInternal(url);
  }
  /**
   * Parses a transcript message in the following format:
   * {
   *   "type": "final",
   *   "ts": 0.11,
   *   "end_ts": 4.19,
   *   "elements": [
   *     ...
   *   ]
   * }
   */
  protected handleMessage(result: any) {
    // console.log(result);
    if (result.type == 'partial') {
      const text = result.elements.reduce((t: string, w: any) => `${t}${w.value} `, '');
      this.dispatchTranscript(text, false, result.end_ts * 1000);
    } else if (result.type == 'final') {
      const text = result.elements.reduce((t: string, w: any) => t + w.value, '');
      this.dispatchTranscript(text, true, result.end_ts * 1000);
    } else {
      console.log(`revai: unhandled message type: ${result.type}`);
    }
  }
}

/**
 * Creates a speech recoginzer of the given type (e.g., 'deepgram').
 */
export function createSpeechRecognition(
  type: string,
  manager: MicManager,
  tokenFunc: GetTokenFunction,
  language?: string,
  model?: string
) {
  switch (type) {
    case 'deepgram':
      return new DeepgramSpeechRecognition(manager, tokenFunc, language, model);
    case 'soniox':
      return new SonioxSpeechRecognition(manager, tokenFunc, language);
    case 'gladia':
      return new GladiaSpeechRecognition(manager, tokenFunc, language);
    case 'aai':
      return new AssemblyAISpeechRecognition(manager, tokenFunc, language);
    case 'speechmatics':
      return new SpeechmaticsSpeechRecognition(manager, tokenFunc, language);
    case 'revai':
      return new RevAISpeechRecognition(manager, tokenFunc, language);
    default:
      throw new Error(`Unknown speech recognition type: ${type}`);
  }
}<|MERGE_RESOLUTION|>--- conflicted
+++ resolved
@@ -96,13 +96,7 @@
     this.stream.getAudioTracks()[0].onended = () => {
       console.log('MicManager stream ended');
       this.stop();
-<<<<<<< HEAD
-      if (onEnded) {
-        onEnded();
-      }
-=======
       onEnded?.();
->>>>>>> a8c991d3
     };
     this.numSilentFrames = 0;
   }
@@ -181,16 +175,7 @@
  * between when VAD detected silence and the transcript was received.
  */
 export class Transcript {
-<<<<<<< HEAD
-  constructor(public text: string, public final: boolean, public timestamp: number, public latency?: number) {
-    this.text = text;
-    this.final = final;
-    this.timestamp = timestamp;
-    this.latency = latency;
-  }
-=======
   constructor(public text: string, public final: boolean, public timestamp: number, public latency?: number) {}
->>>>>>> a8c991d3
 }
 
 /**
@@ -200,19 +185,11 @@
  * speech recognition service.
  */
 export class SpeechRecognitionBase extends EventTarget {
-<<<<<<< HEAD
-  // A wall time representing when the first chunk was sent.
-  private initialChunkMillis: number = 0;
-  // A relative time indicating how much audio data has been sent.
-  private streamSentMillis: number = 0;
-  // A relative time indicating how much audio data has been recognized.
-=======
   /** A wall time representing when the first chunk was sent. */
   private initialChunkMillis: number = 0;
   /** A relative time indicating how much audio data has been sent. */
   private streamSentMillis: number = 0;
   /** A relative time indicating how much audio data has been recognized. */
->>>>>>> a8c991d3
   protected streamRecognizedMillis: number = 0;
   private outBuffer: ArrayBuffer[] = [];
   protected socket?: WebSocket;
@@ -272,11 +249,7 @@
           this.initialChunkMillis = performance.now() - this.streamSentMillis;
         }
       } else if (this.socket!.readyState == 0) {
-<<<<<<< HEAD
-        // If the web socket isn't open yet, buffer the chunk.s
-=======
         // If the web socket isn't open yet, buffer the chunk.
->>>>>>> a8c991d3
         this.outBuffer.push(chunk);
       } else {
         console.error(`[${this.name}] socket closed`);
@@ -286,11 +259,7 @@
   }
   private computeLatency(recognitionMillis: number) {
     if (!this.initialChunkMillis) {
-<<<<<<< HEAD
-      return undefined;
-=======
       return;
->>>>>>> a8c991d3
     }
     return performance.now() - (this.initialChunkMillis + recognitionMillis);
   }
