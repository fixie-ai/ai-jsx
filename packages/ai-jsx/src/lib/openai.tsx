import {
  AssistantMessage,
  ChatProvider,
  CompletionProvider,
  ModelProps,
  ModelPropsWithChildren,
  SystemMessage,
  UserMessage,
  FunctionDefinition,
  FunctionParameter,
} from '../core/completion.js';
import { ImageGenPropsWithChildren } from '../core/image-gen.js';
import {
  ChatCompletionFunctions,
  ChatCompletionRequestMessage,
  ChatCompletionResponseMessage,
  Configuration,
  CreateChatCompletionResponse,
  CreateCompletionResponse,
  OpenAIApi,
  CreateImageRequestSizeEnum,
  CreateImageRequestResponseFormatEnum,
} from 'openai';
import * as LLMx from '../index.js';
import { PropsOfComponent, Node } from '../index.js';
import GPT3Tokenizer from 'gpt3-tokenizer';
import { Merge } from 'type-fest';
<<<<<<< HEAD
import { functions } from 'lodash';
=======
import { Logger } from '../core/log.js';
import { HttpError } from '../core/errors.js';
import _ from 'lodash';
>>>>>>> e66fc021

// https://platform.openai.com/docs/models/model-endpoint-compatibility
type ValidCompletionModel =
  | 'text-davinci-003'
  | 'text-davinci-002'
  | 'text-curie-001'
  | 'text-babbage-001'
  | 'text-ada-001';

type ValidChatModel = 'gpt-4' | 'gpt-4-0314' | 'gpt-4-32k' | 'gpt-4-32k-0314' | 'gpt-3.5-turbo' | 'gpt-3.5-turbo-0301';

type ChatOrCompletionModelOrBoth =
  | { chatModel: ValidChatModel; completionModel?: ValidCompletionModel }
  | { chatModel?: ValidChatModel; completionModel: ValidCompletionModel };

const openAiClientContext = LLMx.createContext<OpenAIApi>(
  new OpenAIApi(
    new Configuration({
      apiKey: process.env.OPENAI_API_KEY,
    })
  )
);

export function OpenAI({
  children,
  chatModel,
  completionModel,
  client,
  ...defaults
}: { children: Node; client?: OpenAIApi } & ChatOrCompletionModelOrBoth & ModelProps) {
  let result = children;

  if (client) {
    result = <openAiClientContext.Provider value={client}>{children}</openAiClientContext.Provider>;
  }

  if (chatModel) {
    result = (
      <ChatProvider component={OpenAIChatModel} {...defaults} model={chatModel}>
        {result}
      </ChatProvider>
    );
  }

  if (completionModel) {
    result = (
      <CompletionProvider component={OpenAICompletionModel} {...defaults} model={completionModel}>
        {result}
      </CompletionProvider>
    );
  }

  return result;
}

/**
 * Parses an OpenAI SSE response stream according to:
 *  - https://developer.mozilla.org/en-US/docs/Web/API/Server-sent_events/Using_server-sent_events
 *  - https://github.com/openai/openai-cookbook/blob/970d8261fbf6206718fe205e88e37f4745f9cf76/examples/How_to_stream_completions.ipynb
 * @param iterable A byte stream from an OpenAI SSE response.
 */
async function* openAiEventsToJson<T>(iterable: AsyncIterable<Buffer>): AsyncGenerator<T> {
  const SSE_PREFIX = 'data: ';
  const SSE_TERMINATOR = '\n\n';
  const SSE_FINAL_EVENT = '[DONE]';

  let bufferedContent = '';

  for await (const chunk of iterable) {
    const textToParse = bufferedContent + chunk.toString('utf8');
    const eventsWithExtra = textToParse.split(SSE_TERMINATOR);

    // Any content not terminated by a "\n\n" will be buffered for the next chunk.
    const events = eventsWithExtra.slice(0, -1);
    bufferedContent = eventsWithExtra[eventsWithExtra.length - 1] ?? '';

    for (const event of events) {
      if (!event.startsWith(SSE_PREFIX)) {
        continue;
      }
      const text = event.slice(SSE_PREFIX.length);
      if (text === SSE_FINAL_EVENT) {
        continue;
      }

      yield JSON.parse(text) as T;
    }
  }
}

function logitBiasOfTokens(tokens: Record<string, number>) {
  // N.B. We're using GPT3Tokenizer which per https://platform.openai.com/tokenizer "works for most GPT-3 models".
  const tokenizer = new GPT3Tokenizer.default({ type: 'gpt3' });
  return Object.fromEntries(
    Object.entries(tokens).map(([token, bias]) => {
      const encoded = tokenizer.encode(token) as { bpe: number[]; text: string[] };
      if (encoded.bpe.length > 1) {
        throw new Error(
          `You can only set logit_bias for a single token, but "${bias}" is ${encoded.bpe.length} tokens.`
        );
      }
      return [encoded.bpe[0], bias];
    })
  );
}

type OpenAIMethod = 'createCompletion' | 'createChatCompletion' | 'createImage';
type AxiosResponse<M> = M extends OpenAIMethod ? Awaited<ReturnType<InstanceType<typeof OpenAIApi>[M]>> : never;

export class OpenAIError<M extends OpenAIMethod> extends HttpError {
  readonly errorResponse: Record<string, any> | null;

  constructor(response: AxiosResponse<M>, method: M, responseText: string) {
    let errorResponse = null as Record<string, any> | null;
    let responseSuffix = '';
    try {
      errorResponse = JSON.parse(responseText);
    } catch {
      // The response wasn't JSON, ignore it.
    }

    const parsedMessage = errorResponse?.error?.message;
    if (typeof parsedMessage === 'string' && parsedMessage.trim().length > 0) {
      responseSuffix = `: ${parsedMessage}`;
    }

    super(
      `OpenAI ${method} request failed with status code ${response.status}${responseSuffix}\n\nFor more information, see https://platform.openai.com/docs/guides/error-codes/api-errors`,
      response.status,
      responseText,
      response.headers
    );
    this.errorResponse = errorResponse;
  }
}

async function checkOpenAIResponse<M extends OpenAIMethod>(response: AxiosResponse<M>, logger: Logger, method: M) {
  if (response.status < 200 || response.status >= 300) {
    const responseData = [] as string[];
    for await (const body of response.data as unknown as AsyncIterable<Buffer>) {
      responseData.push(body.toString('utf8'));
    }

    throw new OpenAIError(response, method, responseData.join(''));
  } else {
    logger.debug({ statusCode: response.status, headers: response.headers }, `${method} succeeded`);
  }
}

export async function* OpenAICompletionModel(
  props: ModelPropsWithChildren & { model: ValidCompletionModel; logitBias?: Record<string, number> },
  { render, getContext, logger }: LLMx.ComponentContext
) {
  yield '';

  const openai = getContext(openAiClientContext);
  const completionRequest = {
    model: props.model,
    max_tokens: props.maxTokens,
    temperature: props.temperature,
    prompt: await render(props.children),
    stop: props.stop,
    stream: true,
    logit_bias: props.logitBias ? logitBiasOfTokens(props.logitBias) : undefined,
  };
  logger.debug({ completionRequest }, 'Calling createCompletion');

  const completionResponse = await openai.createCompletion(completionRequest, {
    responseType: 'stream',
    validateStatus: () => true,
  });

  await checkOpenAIResponse(completionResponse, logger, 'createCompletion');

  let resultSoFar = '';

  for await (const event of openAiEventsToJson<CreateCompletionResponse>(
    completionResponse.data as unknown as AsyncIterable<Buffer>
  )) {
    logger.trace({ event }, 'Got createCompletion event');
    resultSoFar += event.choices[0].text;
    yield resultSoFar;
  }

  logger.debug({ completion: resultSoFar }, 'Finished createCompletion');

  return resultSoFar;
}

export async function* OpenAIChatModel(
  props: ModelPropsWithChildren & { model: ValidChatModel; logitBias?: Record<string, number>; functionDefinitions?: FunctionDefinition[] },
  { render, getContext, logger }: LLMx.ComponentContext
) {
  const messageElements = await render(props.children, {
    stop: (e) => e.tag == SystemMessage || e.tag == UserMessage || e.tag == AssistantMessage,
  });
  yield '';
  const messages: ChatCompletionRequestMessage[] = await Promise.all(
    messageElements.filter(LLMx.isElement).map(async (message) => {
      switch (message.tag) {
        case SystemMessage:
          return {
            role: 'system',
            content: await render(message),
          };
        case UserMessage:
          return {
            role: 'user',
            content: await render(message),
            name: (message.props as PropsOfComponent<typeof UserMessage>).name,
          };
        case AssistantMessage:
          return {
            role: 'assistant',
            content: await render(message),
          };
        default:
          throw new Error(
            `ChatCompletion's prompts must be SystemMessage, UserMessage, or AssistantMessage, but this child was ${message.tag.name}`
          );
      }
    })
  );

  const openaiFunctions: ChatCompletionFunctions[] | undefined = props.functionDefinitions?.map((functionDefinition) => ({
    name: functionDefinition.name,
    description: functionDefinition.description,
    parameters: {
      type: "object",
      required: Object.keys(functionDefinition.parameters).filter((name) => functionDefinition.parameters[name].required),
      properties: Object.keys(functionDefinition.parameters).reduce((map: Record<string, any>, paramName) => {
        map[paramName] = {
          "type": functionDefinition.parameters[paramName].type,
        };
        return map;
      }, {})
    }
  }));

  const openai = getContext(openAiClientContext);
  const chatCompletionRequest = {
    model: props.model,
    max_tokens: props.maxTokens,
    temperature: props.temperature,
    messages,
    functions: openaiFunctions,
    stop: props.stop,
    logit_bias: props.logitBias ? logitBiasOfTokens(props.logitBias) : undefined,
    stream: true,
  };

  logger.debug({ chatCompletionRequest }, 'Calling createChatCompletion');
  const chatResponse = await openai.createChatCompletion(chatCompletionRequest, {
    responseType: 'stream',
    validateStatus: () => true,
  });

  await checkOpenAIResponse(chatResponse, logger, 'createChatCompletion');

  type ChatCompletionDelta = Merge<
    CreateChatCompletionResponse,
    {
      choices: { delta: Partial<ChatCompletionResponseMessage> }[];
    }
  >;

  const currentMessage = { content: '' } as Partial<ChatCompletionResponseMessage>;
  for await (const deltaMessage of openAiEventsToJson<ChatCompletionDelta>(
    chatResponse.data as unknown as AsyncIterable<Buffer>
  )) {
    logger.trace({ deltaMessage }, 'Got delta message');
    const delta = deltaMessage.choices[0].delta;
    if (delta.role) {
      currentMessage.role = deltaMessage.choices[0].delta.role;
    }
    if (delta.content) {
      currentMessage.content += delta.content;
      yield currentMessage.content;
    }
  }

  logger.debug({ message: currentMessage }, 'Finished createChatCompletion');

  return currentMessage.content;
}

/**
 * Generates an image from a prompt using the DALL-E model.
 * @see https://platform.openai.com/docs/guides/images/introduction
 *
 * @returns the URL of the generated image.
 *          If numSamples is greater than 1, URLs are separated by newlines.
 */
export async function DalleImageGen(
  { numSamples = 1, size = '512x512', clipLongPrompt = true, children }: ImageGenPropsWithChildren,
  { render, getContext, logger }: LLMx.ComponentContext
) {
  let prompt = await render(children);

  // TODO: I only found the maximum length in their docs, not in the API itself.
  const maxPromptLength = 1000;
  if (clipLongPrompt && prompt.length > maxPromptLength) {
    prompt = `${prompt.substring(0, maxPromptLength - 4)} ...`;
  }

  const openai = getContext(openAiClientContext);

  let sizeEnum;
  switch (size) {
    case '256x256':
      sizeEnum = CreateImageRequestSizeEnum._256x256;
      break;
    case '512x512':
      sizeEnum = CreateImageRequestSizeEnum._512x512;
      break;
    case '1024x1024':
      sizeEnum = CreateImageRequestSizeEnum._1024x1024;
      break;
    default:
      throw new Error(`Invalid size ${size}. Dalle only supports 256x256, 512x512, and 1024x1024`);
  }

  const imageRequest = {
    prompt,
    n: numSamples,
    size: sizeEnum,
    response_format: CreateImageRequestResponseFormatEnum.Url,
  };

  logger.debug({ imageRequest }, 'Calling createImage');

  const response = await openai.createImage(imageRequest);

  if (response.status < 200 || response.status >= 300) {
    throw new OpenAIError(response, 'createImage', JSON.stringify(response.data));
  } else {
    logger.debug({ statusCode: response.status, headers: response.headers }, 'createImage succeeded');
  }

  // return all image URLs as a newline-separated string
  return _.map(response.data.data, 'url').join('\n');
}<|MERGE_RESOLUTION|>--- conflicted
+++ resolved
@@ -25,13 +25,9 @@
 import { PropsOfComponent, Node } from '../index.js';
 import GPT3Tokenizer from 'gpt3-tokenizer';
 import { Merge } from 'type-fest';
-<<<<<<< HEAD
-import { functions } from 'lodash';
-=======
 import { Logger } from '../core/log.js';
 import { HttpError } from '../core/errors.js';
 import _ from 'lodash';
->>>>>>> e66fc021
 
 // https://platform.openai.com/docs/models/model-endpoint-compatibility
 type ValidCompletionModel =
