--- conflicted
+++ resolved
@@ -19,12 +19,8 @@
 import { Node } from '../index.js';
 import { getEnvVar, patchedUntruncateJson } from './util.js';
 import { OpenAI as OpenAIClient } from 'openai';
-<<<<<<< HEAD
-import {FinalRequestOptions} from 'openai/core';
-=======
 export { OpenAI as OpenAIClient } from 'openai';
 import { FinalRequestOptions } from 'openai/core';
->>>>>>> 9ae569aa
 import { debugRepresentation } from '../core/debug.js';
 import { getEncoding } from 'js-tiktoken';
 import _ from 'lodash';
@@ -56,11 +52,7 @@
  * - Uses Api-Key instead of Authorization for the auth header.
  * - Includes the deployment name in the path; note that deployment names cannot contain dots.
  */
-<<<<<<< HEAD
-  class AzureOpenAIClient extends OpenAIClient { 
-=======
 class AzureOpenAIClient extends OpenAIClient {
->>>>>>> 9ae569aa
   protected override defaultQuery() {
     return { 'api-version': '2023-07-01-preview' };
   }
@@ -70,33 +62,19 @@
     };
   }
   override buildRequest(options: FinalRequestOptions) {
-<<<<<<< HEAD
-    const result = super.buildRequest(options);
-    if (options.body && 'model' in options.body) {
-      const model = (options.body.model as string).replace('.', '');
-      result.url = result.url.replace('/chat/', `/deployments/${model}/chat/`);
-    }
-    return result;
-=======
     if (options.body && 'model' in options.body) {
       const model = (options.body.model as string).replace('.', '');
       options.path = `openai/deployments/${model}${options.path}`;
     }
     return super.buildRequest(options);
->>>>>>> 9ae569aa
   }
 }
 
 const openAiClientContext = AI.createContext<() => OpenAIClient>(
   _.once(() => {
     const baseURL = getEnvVar('OPENAI_API_BASE', false);
-<<<<<<< HEAD
-    const useAzure = baseURL?.endsWith('azure.com');
-    const apiKey = getEnvVar(useAzure ? 'OPENAI_AZURE_API_KEY' : 'OPENAI_API_KEY', false);
-=======
     const useAzure = baseURL && new URL(baseURL).hostname.endsWith('.azure.com');
     const apiKey = getEnvVar(useAzure ? 'AZURE_OPENAI_API_KEY' : 'OPENAI_API_KEY', false);
->>>>>>> 9ae569aa
     const config = {
       apiKey,
       dangerouslyAllowBrowser: Boolean(getEnvVar('REACT_APP_OPENAI_API_KEY', false)),
@@ -104,11 +82,7 @@
       ...(baseURL ? { baseURL } : {}),
       // TODO: Figure out a better way to work around NextJS fetch blocking streaming
       fetch: ((globalThis as any)._nextOriginalFetch ?? globalThis.fetch).bind(globalThis),
-<<<<<<< HEAD
-    }
-=======
     };
->>>>>>> 9ae569aa
     return useAzure ? new AzureOpenAIClient(config) : new OpenAIClient(config);
   })
 );
