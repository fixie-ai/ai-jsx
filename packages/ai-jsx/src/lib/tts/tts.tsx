--- conflicted
+++ resolved
@@ -830,7 +830,6 @@
       return;
     }
 
-<<<<<<< HEAD
     await this.dispatchRequest(this.requestQueue[0]);
     this.requestQueue.shift();
     this.processRequestQueue();
@@ -840,11 +839,7 @@
       console.log(`[${this.name}] ignoring cancelled request: ${req.shortText}`);
       return;
     }
-=======
-    const req = this.requestQueue[0];
-    const shortText = req.text.length > 20 ? `${req.text.substring(0, 20)}...` : req.text;
-    console.log(`[${this.name}] requesting chunk: ${shortText}`);
->>>>>>> a6c3987d
+
     req.sendTimestamp = performance.now();
     console.log(`[${this.name}] requesting chunk: ${req.shortText}`);
     const res = await fetch(
