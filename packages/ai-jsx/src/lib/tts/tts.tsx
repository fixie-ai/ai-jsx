'use client';
import { split } from 'sentence-splitter';

// @ts-expect-error
import { MPEGDecoder } from 'mpg123-decoder';

const AUDIO_WORKLET_SRC = `
class OutputProcessor extends AudioWorkletProcessor {
  constructor() {
    super();
    this.msgs = {};
    this.seqNum = 0;
    this.bufPos = 0;
    this.port.onmessage = (e) => {
      this.msgs[e.data.seqNum] = e.data;
      //console.debug('buf added, seq num = ' + e.data.seqNum + ' queue len=' + this.queue.length.toString());
    } 
  }
  process(inputs, outputs) {
    const [[outLeft, outRight]] = outputs;
    const outLen = outLeft.length;
    this.copy(outLeft, outRight, outLen);
    return true;
  }
  copy(outLeft, outRight, outLen) {  
    let outPos = 0;
    while (outPos < outLen) {
      const buf = this.buf();
      if (!buf) {
        break;
      }
      const bufLeft = buf[0];
      const bufRight = buf[1] ?? bufLeft;
      const bufLen = bufLeft.length;      
      const len = Math.min(bufLen - this.bufPos, outLen - outPos);
      outLeft.set(bufLeft.subarray(this.bufPos, this.bufPos + len), outPos);
      outRight?.set(bufRight.subarray(this.bufPos, this.bufPos + len), outPos);
      outPos += len;
      this.bufPos += len;      
    }
    if (outPos < outLen) {
      //console.warn('buf exhausted, out pos=' + outPos.toString());
      outLeft.fill(0, outPos);
      outRight?.fill(0, outPos);
      outPos = outLen;
    }
  }
  buf() {
    const msg = this.msgs[this.seqNum];
    if (!msg) {
      return null;
    }
    if (this.bufPos == msg.channelData[0].length) {
      this.port.postMessage({seqNum: msg.seqNum});
      delete this.msgs[msg.seqNum];
      //console.debug('buf consumed, seq num=' + msg.seqNum.toString() + ' queue len=' + this.queue.length.toString());
      this.seqNum++;
      this.bufPos = 0;
      return this.buf();
    }
    return msg.channelData;
  }
}

registerProcessor("output-processor", OutputProcessor);
`;

const AUDIO_MPEG_MIME_TYPE = 'audio/mpeg';
const AUDIO_WAV_MIME_TYPE = 'audio/wav';
const AUDIO_PCM_MIME_TYPE = 'audio/pcm';
const AUDIO_L16_MIME_TYPE = 'audio/L16';

/**
 * A chunk of encoded or raw audio data; the encoding is specified by `mimeType`.
 * If the encoding is PCM, the sample rate must be specified in `sampleRate`.
 * PCM data is assumed to be signed 16-bit little-endian.
 */
class AudioChunk {
  mimeType: string;
  sampleRate: number;
  constructor(contentType: string, public buffer: ArrayBuffer) {
    const pieces = contentType.split(';');
    this.mimeType = pieces[0];
    const sampleRatePiece = pieces.find((piece) => piece.trim().startsWith('rate='));
    this.sampleRate = sampleRatePiece ? parseInt(sampleRatePiece.split('=')[1]) : 0;
  }
  get isPcm() {
    return this.mimeType == AUDIO_PCM_MIME_TYPE || this.mimeType == AUDIO_L16_MIME_TYPE;
  }
}

/**
 * A chunk of PCM audio data with the specified sample rate in either S16 or F32 format.
 */
class AudioPcmBuffer {
  intBuffer?: Int16Array;
  floatBuffer?: Float32Array;
  constructor(public sampleRate: number, buffer: Int16Array | Float32Array) {
    if (buffer instanceof Int16Array) {
      this.intBuffer = buffer;
    } else if (buffer instanceof Float32Array) {
      this.floatBuffer = buffer;
    } else {
      throw new Error('unsupported buffer type');
    }
  }
  get intData() {
    if (!this.intBuffer) {
      this.intBuffer = new Int16Array(this.floatBuffer!.length);
      this.floatBuffer!.forEach((sample, index) => {
        const i16 = Math.max(-32768, Math.min(32767, Math.floor(sample * 32768)));
        this.intBuffer![index] = i16;
      });
    }
    return this.intBuffer;
  }
  get floatData() {
    if (!this.floatBuffer) {
      this.floatBuffer = new Float32Array(this.intBuffer!.length);
      this.intBuffer!.forEach((sample, index) => {
        const f32 = sample / 32768;
        this.floatBuffer![index] = f32;
      });
    }
    return this.floatBuffer;
  }
}

/**
 * A streaming audio decoder.
 * Consumes chunks of encoded audio data and emits chunks of PCM data.
 */
abstract class AudioDecoder {
  /**
   * Appends a chunk of encoded audio data to the decoder.
   */
  abstract addData(encodedBuffer: ArrayBuffer): void;
  /**
   * Flushes any remaining data from the decoder and resets its state.
   */
  abstract flush(): void;
  /**
   * Called when the decoder has decoded a chunk of PCM data.
   */
  onData?: (pcmBuffer: AudioPcmBuffer) => void;
  /**
   * Called when the decoder encounters an error.
   */
  onError?: (error: Error) => void;
}

/**
 * A streaming MP3 decoder, using mpg123-decoder.
 * See https://www.mp3-tech.org/programmer/frame_header.html
 */
export class Mp3Decoder extends AudioDecoder {
  private readonly decoder: MPEGDecoder;
  private readonly decoderReadyPromise: Promise<void>;
  constructor() {
    super();
    this.decoder = new MPEGDecoder();
    this.decoderReadyPromise = this.decoder.ready;
  }
  async addData(encodedBuffer: ArrayBuffer) {
    await this.decoderReadyPromise;
    const byteBuffer = new Uint8Array(encodedBuffer);
    const { channelData, samplesDecoded, sampleRate, errors } = this.decoder.decode(byteBuffer);
    if (errors.length > 0) {
      this.onError?.(new Error(errors[0].message));
    } else if (samplesDecoded > 0) {
      console.debug(`decoded ${samplesDecoded} samples, sample rate=${sampleRate}`);
      const pcmBuffer = new AudioPcmBuffer(sampleRate, channelData[0]);
      this.onData?.(pcmBuffer);
    }
  }
  async flush() {
    await this.decoder.reset();
  }
}

/**
 * A streaming WAV decoder.
 * See http://midi.teragonaudio.com/tech/wave.htm
 */
export class WavDecoder extends AudioDecoder {
  private static readonly RIFF_TAG = 'RIFF';
  private static readonly FMT_TAG = 'fmt ';
  private static readonly DATA_TAG = 'data';
  private static readonly WAVE_TYPE = 'WAVE';
  private static readonly RIFF_HEADER_LEN = 12;
  private static readonly CHUNK_HEADER_LEN = 8;
  private static readonly UNKNOWN_DATA_LEN = 0xffffffff;
  private buffer: Uint8Array = new Uint8Array(0);
  private gotRiff = false;
  private sampleRate?: number;
  private numChannels?: number;
  private dataRead = 0;
  addData(encodedBuffer: ArrayBuffer) {
    const newBuffer = new Uint8Array(this.buffer.length + encodedBuffer.byteLength);
    newBuffer.set(new Uint8Array(this.buffer), 0);
    newBuffer.set(new Uint8Array(encodedBuffer), this.buffer.byteLength);
    this.buffer = newBuffer;
    this.processBuffer();
  }
  flush() {
    this.buffer = new Uint8Array(0);
    this.gotRiff = false;
    this.sampleRate = undefined;
    this.numChannels = undefined;
    this.dataRead = 0;
  }
  protected processBuffer() {
    let ok = true;
    while (ok) {
      // Our buffer should always start with a chunk header, with a 4-byte tag and length.
      // The data chunk len may be 0, in which case we'll assume the rest of the buffer is data.
      ok = this.buffer.length >= WavDecoder.CHUNK_HEADER_LEN;
      if (ok) {
        const view = new DataView(this.buffer.buffer);
        const tag = this.getTag(view);
        const len = view.getUint32(4, true);
        if (!this.gotRiff) {
          ok = this.processRiffHeader(tag, len, view);
        } else if (tag != WavDecoder.DATA_TAG) {
          ok = this.processMetaChunk(tag, len);
        } else {
          ok = this.processData(len || WavDecoder.UNKNOWN_DATA_LEN);
        }
      }
    }
  }
  private getTag(view: DataView, offset = 0): string {
    let str = '';
    for (let i = 0; i < 4; i++) {
      str += String.fromCharCode(view.getUint8(offset + i));
    }
    return str;
  }
  private processRiffHeader(tag: string, len: number, view: DataView) {
    // Make sure we have the entire header.
    if (view.byteLength < WavDecoder.RIFF_HEADER_LEN) {
      return false;
    }
    if (tag != WavDecoder.RIFF_TAG) {
      this.dispatchError(`expected RIFF tag, got ${tag}`);
      return false;
    }
    const type = this.getTag(view, 8);
    if (type != WavDecoder.WAVE_TYPE) {
      this.dispatchError(`expected WAVE type, got ${type}`);
      return false;
    }
    this.gotRiff = true;
    this.buffer = this.buffer.slice(WavDecoder.RIFF_HEADER_LEN);
    console.debug(`got RIFF chunk, len=${len}`);
    return true;
  }
  private processMetaChunk(tag: string, len: number) {
    // We only process complete chunks, so make sure it's all here.
    const headerLen = WavDecoder.CHUNK_HEADER_LEN;
    if (this.buffer.length < headerLen + len) {
      return false;
    }
    console.debug(`got chunk, tag=${tag} len=${len}`);
    if (tag == WavDecoder.FMT_TAG) {
      const chunk = this.buffer.slice(headerLen, headerLen + len);
      if (!this.processFmtChunk(chunk)) {
        return false;
      }
    }
    this.buffer = this.buffer.slice(headerLen + len);
    return true;
  }
  private processFmtChunk(chunk: Uint8Array) {
    const view = new DataView(chunk.buffer);
    const format = view.getUint16(0, true);
    if (format != 1) {
      this.dispatchError(`expected PCM format, got ${format}`);
      return false;
    }
    this.numChannels = view.getUint16(2, true);
    if (this.numChannels != 1) {
      this.dispatchError(`expected 1 channel, got ${this.numChannels}`);
      return false;
    }
    this.sampleRate = view.getUint32(4, true);
    const bitsPerSample = view.getUint16(14, true);
    if (bitsPerSample != 16) {
      this.dispatchError(`expected 16 bits per sample, got ${bitsPerSample}`);
      return false;
    }
    console.debug(`got fmt chunk, channels=${this.numChannels} sampleRate=${this.sampleRate}`);
    return true;
  }
  private processData(len: number) {
    // When reading the DATA tag, emit data as it's received, rather than waiting for the full chunk.
    // We only handle L16 PCM data, so we read in multiples of 2.
    const headerLen = WavDecoder.CHUNK_HEADER_LEN;
    let available = Math.min(len, this.buffer.length - headerLen) - this.dataRead;
    if (available % 2 != 0) {
      available--;
    }
    if (available == 0) {
      return false;
    }
    const startPos = WavDecoder.CHUNK_HEADER_LEN + this.dataRead;
    const dataBuffer = this.buffer.slice(startPos, startPos + available);
    // The Int16Array must be created from the ArrayBuffer, not the Uint8Array.
    const pcmBuffer = new AudioPcmBuffer(this.sampleRate!, new Int16Array(dataBuffer.buffer));
    this.dataRead += available;
    if (this.dataRead == len) {
      this.buffer = this.buffer.slice(headerLen + len);
    }
    // console.log(`got data chunk, len=${len} available=${available} dataRead=${this.dataRead}`);
    this.onData?.(pcmBuffer);
    return true;
  }
  private dispatchError(error: string) {
    this.onError?.(new Error(error));
  }
}

/**
 * An internal object used to manage an active audio stream.
 */
class AudioStream {
  private readonly outputNode: AudioWorkletNode;
  private readonly destNode: MediaStreamAudioDestinationNode;
  private readonly analyzerNode?: AnalyserNode;
  private nextSeqNum = 0;
  private decoder?: AudioDecoder;
  private playing = false;
  constructor(private readonly context: AudioContext, wantAnalyzer: boolean) {
    this.outputNode = new AudioWorkletNode(context, 'output-processor');
    this.destNode = context.createMediaStreamDestination();
    if (wantAnalyzer) {
      this.analyzerNode = this.context.createAnalyser();
      this.outputNode.connect(this.analyzerNode).connect(this.destNode);
    } else {
      this.outputNode.connect(this.destNode);
    }
    this.outputNode.port.onmessage = (e) => {
      this.handleBufferProcessed(e.data.seqNum);
    };
  }
  get stream() {
    return this.destNode.stream;
  }
  get streamId() {
    return this.destNode.stream.id;
  }
  get analyzer() {
    return this.analyzerNode;
  }
  appendBuffer(chunk: AudioChunk) {
    if (chunk.isPcm) {
      const pcmBuffer = new AudioPcmBuffer(chunk.sampleRate, new Int16Array(chunk.buffer));
      this.appendPcmBuffer(pcmBuffer);
      return;
    }
    const decoder = this.getDecoder(chunk.mimeType);
    decoder.addData(chunk.buffer);
  }
  flush() {
    this.decoder?.flush();
  }
  close() {
    this.outputNode.port.onmessage = null;
    this.outputNode.disconnect();
  }
  onPlaying?: (streamId: string) => void;
  onWaiting?: (streamId: string) => void;

  private getDecoder(mimeType: string) {
    if (!this.decoder) {
      if (mimeType == AUDIO_MPEG_MIME_TYPE) {
        this.decoder = new Mp3Decoder();
      } else if (mimeType == AUDIO_WAV_MIME_TYPE) {
        this.decoder = new WavDecoder();
      } else {
        throw new Error(`unsupported mime type ${mimeType}`);
      }
      this.decoder.onData = (pcmBuffer) => this.appendPcmBuffer(pcmBuffer);
      this.decoder.onError = (error) => console.error(error);
    }
    return this.decoder;
  }
  /**
   * Appends PCM audio data to the output node, converting and resampling if necessary.
   */
  private async appendPcmBuffer(inBuffer: AudioPcmBuffer) {
    const seqNum = this.nextSeqNum++;
    let buffer = inBuffer;
    if (buffer.sampleRate != this.context.sampleRate) {
      buffer = await this.resamplePcmBuffer(buffer);
    }
    this.appendNativeBuffer(seqNum, buffer.floatData);
  }
  /**
   * Resamples PCM audio data to the output node's sample rate, converting to f32 if necessary.
   */
  private async resamplePcmBuffer(inBuffer: AudioPcmBuffer) {
    const floatBuffer = inBuffer.floatData;
    const outSamples = Math.floor((floatBuffer.length * this.context!.sampleRate) / inBuffer.sampleRate);
    console.debug(
      `resampling, in len=${floatBuffer.length} out sample rate=${this.context!.sampleRate} out len=${outSamples}`
    );
    const offlineContext = new OfflineAudioContext({
      sampleRate: this.context!.sampleRate,
      numberOfChannels: 1,
      length: outSamples,
    });
    const source = offlineContext.createBufferSource();
    source.buffer = new AudioBuffer({
      sampleRate: inBuffer.sampleRate,
      length: floatBuffer.length,
      numberOfChannels: 1,
    });
    source.buffer.copyToChannel(floatBuffer, 0);
    source.connect(offlineContext.destination);
    source.start(0);
    const audioBuffer = await offlineContext.startRendering();
    return new AudioPcmBuffer(audioBuffer.sampleRate, audioBuffer.getChannelData(0));
  }
  /**
   * Appends f32 PCM audio data (with the correct sample rate) to the output node.
   */
  private appendNativeBuffer(seqNum: number, buffer: Float32Array) {
    console.debug(`buf added, seq num=${seqNum} len=${buffer.length}`);
    const channelData = [buffer];
    this.outputNode.port.postMessage({ seqNum, channelData });
    if (!this.playing) {
      this.playing = true;
      this.onPlaying?.(this.streamId);
    }
  }
  private handleBufferProcessed(seqNum: number) {
    console.debug(`buf consumed, seq num=${seqNum}`);
    if (seqNum == this.nextSeqNum - 1) {
      this.playing = false;
      this.onWaiting?.(this.streamId);
    }
  }
}

/**
 * Manages an AudioContext and allows creation of multiple audio streams
 * that can be played out using <audio> elements. Use of <audio> for
 * playout avoids some of the problems associated with using WebAudio
 * directly, e.g., audio not playing on iOS when the phone is on silent.
 */
export class AudioOutputManager extends EventTarget {
  private context?: AudioContext;
  private readonly streams: Map<string, AudioStream> = new Map<string, AudioStream>();
  async start() {
    if (this.context || typeof AudioContext == 'undefined') {
      return;
    }
    this.context = new AudioContext();
    console.log(`AudioOutputManager starting, sample rate=${this.context.sampleRate}`);

    // Precompile the WASM for the MP3 decoder to ensure it's ready when needed.
    new Mp3Decoder();

    const workletSrcBlob = new Blob([AUDIO_WORKLET_SRC], {
      type: 'application/javascript',
    });
    const workletSrcUrl = URL.createObjectURL(workletSrcBlob);
    await this.context.audioWorklet.addModule(workletSrcUrl);
  }
  stop() {
    this.context?.close();
    this.context = undefined;
  }
  createStream(wantAnalyzer = true) {
    if (!this.context) {
      throw new Error('AudioOutputManager not started');
    }
    this.context.resume();
    const audioStream = new AudioStream(this.context!, wantAnalyzer);
    audioStream.onPlaying = (streamId) => this.handleStreamStateChange(streamId, true);
    audioStream.onWaiting = (streamId) => this.handleStreamStateChange(streamId, false);
    this.streams.set(audioStream.streamId, audioStream);
    return audioStream.stream;
  }
  destroyStream(streamId: string) {
    const audioStream = this.streams.get(streamId);
    if (!audioStream) {
      return;
    }
    audioStream.close();
    this.streams.delete(streamId);
  }
  getAnalyzer(streamId: string) {
    const audioStream = this.streams.get(streamId);
    if (!audioStream) {
      return;
    }
    return audioStream.analyzer;
  }
  appendBuffer(streamId: string, chunk: AudioChunk) {
    const audioStream = this.streams.get(streamId);
    if (!audioStream) {
      throw new Error(`stream ${streamId} not found`);
    }
    audioStream.appendBuffer(chunk);
  }
  flush(streamId: string) {
    const audioStream = this.streams.get(streamId);
    if (!audioStream) {
      throw new Error(`stream ${streamId} not found`);
    }
    audioStream.flush();
  }
  private handleStreamStateChange(streamId: string, playing: boolean) {
    // Ensure the stream is still alive.
    const audioStream = this.streams.get(streamId);
    if (!audioStream) {
      return;
    }
    const event = playing ? 'playing' : 'waiting';
    this.dispatchEvent(new CustomEvent(event, { detail: streamId }));
  }
}

const outputManager = new AudioOutputManager();
outputManager.start();

export interface BuildUrlOptions {
  provider: string;
  voice: string;
  rate: number;
  text: string;
  model?: string;
}

/**
 * A function that can be used to build a URL for a text-to-speech
 * service. This URL will be used to retrieve an audio file that can be
 * played by an HTML5 audio element.
 */
export type BuildUrl = (options: BuildUrlOptions) => string;

/**
 * Defines a function that can be used to retrieve an ephemeral access token
 * for us with a text-to-speech service. Typically, this will be a
 * fetch request to a server that will return an opaque token.
 */
export type GetToken = (provider: string) => Promise<string>;

/**
 * Defines a base class for text-to-speech services. This class provides
 * a common interface for text-to-speech services, as well as some basic
 * infrastructure for playing audio using the HTML5 audio element.
 */
export abstract class TextToSpeechBase {
  constructor(protected readonly name: string, public voice: string, public rate: number, public model?: string) {}

  /**
   * The latency between when the play() method is called and when the first TTS request is made.
   */
  public bufferLatency: number = 0.0;
  /**
   * The latency between when the play() method is called and when the audio starts playing.
   */
  public latency: number = 0.0;
  /**
   * Called when the first TTS request is made.
   */
  public onGenerating?: () => void;
  /**
   * Called when the generated audio has started playing.
   */
  public onPlaying?: () => void;
  /**
   * Called when the generated audio has finished playing out.
   */
  public onComplete?: () => void;
  /**
   * Called when an error occurs.
   */
  public onError?: (error: Error) => void;

  /**
   * Whether audio is currently playing.
   */
  abstract get isPlaying(): boolean;

  /**
   * Gets an analyzer node for the current audio stream.
   */
  abstract get analyzer(): AnalyserNode | undefined;

  /**
   * Warms up the text-to-speech service to prepare for an upcoming generation.
   */
  abstract warmup(): void;

  /**
   * Converts the given text to speech and plays it using the HTML5 audio element.
   * This method may be called multiple times, and the audio will be played serially.
   * Generation may be buffered, use the flush() method to indicate all text has been provided.
   * During playout, use skip() to stop the current playout, or stop() to end all generation
   * and close any resources.
   */
  abstract play(_text: string): void;
  /**
   * Flushes any text buffered by a previous play() call.
   */
  abstract flush(): void;

  /**
   * Discards any generated audio, but remains in an active state so
   * that additional text can be provided and played.
   */
  abstract stop(): void;
  /**
   * Stops playing any generated audio and ends generation.
   */
  abstract close(): void;
}

/**
 * Defines a text-to-speech service that requests individual audio utterances
 * from a server and plays them out using Web Audio and <audio> elements.
 * This approach reduces latency by allowing the audio to be streamed as it is
 * generated, rather than waiting for the entire audio file to be generated. It also
 * allows text to be fed to the service in a stream rather than all at once. This
 * class is not meant to be used directly, but provides infrastructure for
 * RestTextToSpeech and WebSocketTextToSpeech.
 */
export abstract class WebAudioTextToSpeech extends TextToSpeechBase {
  private readonly audio: HTMLAudioElement;
  private inProgress = false;
  private playing = false;
  protected playMillis = 0;
  private streamId: string = '';
  // TODO(juberti): prevent these params from being mutated while the TTS is active.
  constructor(name: string, voice: string, rate: number, model?: string) {
    super(name, voice, rate, model);
    this.audio = new Audio();
    this.audio.onplay = () => console.log(`[${this.name}] tts playing`);
    this.audio.onpause = () => console.debug(`[${this.name}] tts paused`);
    this.audio.onloadstart = () => console.debug(`[${this.name}] tts loadstart`);
    this.audio.onloadeddata = () => console.debug(`[${this.name}] tts loadeddata`);
    this.audio.oncanplay = () => console.debug(`[${this.name}] tts canplay`);
    this.audio.onwaiting = () => console.log(`[${this.name}] tts waiting`);
  }

  get isPlaying() {
    return this.playing;
  }

  play(text: string) {
    if (this.audio.readyState == 0 || this.audio.paused) {
      console.log(`[${this.name}] tts starting play`);
      this.audio.srcObject = outputManager.createStream();
      this.streamId = this.audio.srcObject.id;
      outputManager.addEventListener('playing', (event: CustomEventInit<string>) => {
        if (event.detail == this.streamId && !this.isPlaying) {
          this.setPlaying();
        }
      });
      outputManager.addEventListener('waiting', (event: CustomEventInit<string>) => {
        if (event.detail == this.streamId && !this.isGenerating()) {
          this.setComplete();
        }
      });
      this.audio.play();
    }
    if (!this.inProgress) {
      this.playMillis = performance.now();
      this.bufferLatency = this.latency = 0;
      this.inProgress = true;
    }
    this.generate(text);
  }
  flush() {
    if (this.inProgress) {
      this.doFlush();
      this.inProgress = false;
    }
  }

  stop() {
    console.log(`[${this.name}] tts skipping`);
    // Cancel any pending requests, discard any chunks in our queue, and
    // reset our audio element.
    outputManager.destroyStream(this.streamId!);
    this.streamId = '';
    this.audio.srcObject = null;
    this.audio.currentTime = 0;
    this.inProgress = this.playing = false;
    this.stopGeneration();
  }
  close() {
    console.log(`[${this.name}] tts stopping`);
    this.audio.pause();
    this.tearDown();
  }

  get analyzer() {
    return outputManager.getAnalyzer(this.streamId);
  }

  protected setGenerating(_text: string) {
    console.log(`[${this.name}] tts generating`);
    this.onGenerating?.();
  }
  protected setPlaying() {
    console.log(`[${this.name}] tts playing`);
    if (this.playMillis) {
      this.latency = Math.floor(performance.now() - this.playMillis);
      const requestLatency = this.latency - this.bufferLatency;
      console.log(
        `[${this.name}] tts latency: buffer=${this.bufferLatency} ms request=${requestLatency} ms total=${this.latency} ms`
      );
    }
    this.playing = true;
    this.onPlaying?.();
  }
  protected setComplete(error?: Error) {
    console.log(`[${this.name}] tts complete`);
    this.playing = false;
    if (error) {
      this.onError?.(error);
    } else {
      this.onComplete?.();
    }
  }

  /**
   * Adds a chunk to the pending chunk buffer, and starts processing the buffer, if possible.
   * The chunk can be a placeholder without any data if the data will be added later;
   * this is useful to ensure chunks are played in the correct order.
   */
  protected appendChunk(chunk: AudioChunk) {
    console.debug(`[${this.name}] decoding chunk`);
    outputManager.appendBuffer(this.streamId, chunk);
  }

  /**
   * Processes the first chunk in the ordered chunk buffer, creating a new source node
   * and connecting it to the destination node. If the chunk is pending, no-op.
   */
  protected finishGeneration() {
    outputManager.flush(this.streamId);
  }

  protected abstract generate(_text: string): void;
  protected abstract isGenerating(): boolean;
  protected abstract doFlush(): void;
  protected abstract stopGeneration(): void;
  protected tearDown() {
    this.inProgress = this.playing = false;
  }
}

class TextToSpeechRequest {
  public shortText: string;
  public readonly createTimestamp: number;
  public sendTimestamp?: number;
  public cancelled: boolean = false;
  constructor(public text: string) {
    this.createTimestamp = performance.now();
    this.shortText = text.length > 20 ? `${text.substring(0, 20)}...` : text;
  }
}

/**
 * A text-to-speech service that requests chunked audio from a server
 * using REST requests for each chunk of audio.
 */
export class RestTextToSpeech extends WebAudioTextToSpeech {
  private pendingText: string = '';
  private readonly requestQueue: TextToSpeechRequest[] = [];
  constructor(name: string, private readonly urlFunc: BuildUrl, voice: string, rate: number, model?: string) {
    super(name, voice, rate, model);
  }
  async warmup() {
    const warmupMillis = performance.now();
    await this.fetch(' ');
    const elapsed = performance.now() - warmupMillis;
    console.log(`[${this.name}] warmup complete, elapsed=${elapsed.toFixed(0)} ms`);
  }
  protected generate(text: string) {
    // Only send complete sentences to the server, one at a time.
    // We only know if a sentence is complete if a sentence fragment comes
    // after it (e.g., the sentence length is less thatn the total pending text
    // length).
    this.pendingText += text;
    let pendingText = '';
    for (const piece of split(this.pendingText)) {
      if (piece.type == 'Sentence') {
        if (piece.range[1] < this.pendingText.length) {
          this.queueRequest(piece.raw);
        } else if (!pendingText) {
          pendingText = piece.raw;
        } else {
          console.warn(
            `[${this.name}] found incomplete sentence ${piece.raw} after prior incomplete sentence ${pendingText}`
          );
        }
      }
    }
    this.pendingText = pendingText;
  }
  protected isGenerating() {
    return this.requestQueue.length > 0;
  }
  protected doFlush() {
    const utterance = this.pendingText.trim();
    this.pendingText = '';
    if (utterance) {
      this.queueRequest(utterance);
    }
  }
  protected stopGeneration(): void {
    console.log(`[${this.name}] cancelling requests`);
    this.requestQueue.forEach((req) => (req.cancelled = true));
  }
  protected tearDown() {
    this.pendingText = '';
    super.tearDown();
  }
  private queueRequest(text: string) {
    this.requestQueue.push(new TextToSpeechRequest(text));
    this.processRequestQueue();
  }
  private async processRequestQueue() {
    // Serialize the generate requests to ensure that the first request
    // is not delayed by subsequent requests.
    if (this.requestQueue.length == 0 || this.requestQueue[0].sendTimestamp) {
      return;
    }

    await this.dispatchRequest(this.requestQueue[0]);
    this.requestQueue.shift();
    this.processRequestQueue();
  }
  private async dispatchRequest(req: TextToSpeechRequest) {
    if (req.cancelled) {
      console.log(`[${this.name}] ignoring cancelled request: ${req.shortText}`);
      return;
    }

    req.sendTimestamp = performance.now();
    if (!this.bufferLatency) {
      this.bufferLatency = Math.floor(req.sendTimestamp - this.playMillis);
      this.setGenerating(req.text);
    }
    console.log(`[${this.name}] requesting chunk: ${req.shortText}`);
    const res = await this.fetch(req.text);
    if (!res.ok) {
      this.stop();
      this.setComplete(new Error(`[${this.name}] generation request failed: ${res.status} ${res.statusText}`));
      return;
    }

    const contentType = res.headers.get('content-type') ?? AUDIO_MPEG_MIME_TYPE;
    console.log(`[${this.name}] received response: ${req.shortText}, type=${res.headers.get('content-type')}`);
    const reader = res.body!.getReader();
    while (true) {
      const { value, done } = await reader.read();
      // eslint seems to think req.cancelled must be false, perhaps due to the earlier check.
      // eslint-disable-next-line @typescript-eslint/no-unnecessary-condition
      if (req.cancelled) {
        return;
      }
      if (done) {
        break;
      }
      console.debug(`[${this.name}] received chunk buffer: ${req.shortText}, len=${value.length}`);
      this.appendChunk(new AudioChunk(contentType, value.buffer));
    }
    this.finishGeneration();
  }
  private fetch(text: string) {
    const url = this.urlFunc({ provider: this.name, text, voice: this.voice, rate: this.rate, model: this.model });
    return fetch(url);
  }
}

/**
 * Text-to-speech implementation that uses the AWS Polly text-to-speech service.
 */
export class AwsTextToSpeech extends RestTextToSpeech {
  static readonly DEFAULT_VOICE = 'Joanna';
  constructor(urlFunc: BuildUrl, voice: string = AwsTextToSpeech.DEFAULT_VOICE, rate: number = 1.0) {
    super('aws', urlFunc, voice, rate);
  }
}

/**
 * Text-to-speech implementation that uses Azure's text-to-speech service.
 */
export class AzureTextToSpeech extends RestTextToSpeech {
  static readonly DEFAULT_VOICE = 'en-US-JennyNeural';
  constructor(urlFunc: BuildUrl, voice: string = AzureTextToSpeech.DEFAULT_VOICE, rate: number = 1.0) {
    super('azure', urlFunc, voice, rate);
  }
}

/**
 * Text-to-speech implementation that uses the Google Cloud text-to-speech service.
 */
export class CoquiTextToSpeech extends RestTextToSpeech {
  static readonly DEFAULT_VOICE = 'd91d2f95-1a1d-4062-bad1-f1497bb5b487'; // Gitta Nikolina
  constructor(urlFunc: BuildUrl, voice: string = CoquiTextToSpeech.DEFAULT_VOICE, rate: number = 1.0) {
    super('coqui', urlFunc, voice, rate);
  }
}

/**
 * Text-to-speech implementation that uses the ElevenLabs text-to-speech service.
 */
export class ElevenLabsTextToSpeech extends RestTextToSpeech {
<<<<<<< HEAD
  static readonly DEFAULT_VOICE = '21m00Tcm4TlvDq8ikWAM';
  static readonly DEFAULT_MODEL = 'eleven_turbo_v2';
=======
  static readonly DEFAULT_VOICE = '21m00Tcm4TlvDq8ikWAM'; // Rachel
  static readonly DEFAULT_MODEL = 'eleven_monolingual_v1';
>>>>>>> 950e8cc8
  constructor(
    urlFunc: BuildUrl,
    voice: string = ElevenLabsTextToSpeech.DEFAULT_VOICE,
    rate: number = 1.0,
    model = ElevenLabsTextToSpeech.DEFAULT_MODEL
  ) {
    super('eleven', urlFunc, voice, rate, model);
  }
}

/**
 * Text-to-speech implementation that uses the Google Cloud text-to-speech service.
 */
export class GcpTextToSpeech extends RestTextToSpeech {
  static readonly DEFAULT_VOICE = 'en-US-Neural2-C';
  constructor(urlFunc: BuildUrl, voice: string = GcpTextToSpeech.DEFAULT_VOICE, rate: number = 1.0) {
    super('gcp', urlFunc, voice, rate);
  }
}

export class LmntTextToSpeech extends RestTextToSpeech {
  static readonly DEFAULT_VOICE = 'mrnmrz72'; // Marzia
  constructor(urlFunc: BuildUrl, voice: string = LmntTextToSpeech.DEFAULT_VOICE, rate: number = 1.0) {
    super('lmnt', urlFunc, voice, rate);
  }
}

export class MurfTextToSpeech extends RestTextToSpeech {
  static readonly DEFAULT_VOICE = 'en-US-natalie';
  constructor(urlFunc: BuildUrl, voice: string = MurfTextToSpeech.DEFAULT_VOICE, rate: number = 1.0) {
    super('murf', urlFunc, voice, rate);
  }
}

/**
 * Text-to-speech implementation that uses the OpenAI text-to-speech service.
 */
export class OpenAITextToSpeech extends RestTextToSpeech {
  static readonly DEFAULT_VOICE = 'shimmer';
  constructor(urlFunc: BuildUrl, voice: string = OpenAITextToSpeech.DEFAULT_VOICE, rate: number = 1.0) {
    super('openai', urlFunc, voice, rate);
  }
}

/**
 * Text-to-speech implementation that uses the Play.HT text-to-speech service.
 */
export class PlayHTTextToSpeech extends RestTextToSpeech {
  // static readonly DEFAULT_VOICE = 'victor'; // AKA 'Ariana'
  static readonly DEFAULT_VOICE =
    's3://voice-cloning-zero-shot/d9ff78ba-d016-47f6-b0ef-dd630f59414e/female-cs/manifest.json';
  constructor(urlFunc: BuildUrl, voice: string = PlayHTTextToSpeech.DEFAULT_VOICE, rate: number = 1.0) {
    // We call the non-edge version so we can use the PlayHT gRPC client, which is faster.
    super('playht-grpc', urlFunc, voice, rate);
    this.warmup();
  }
}

/**
 * Text-to-speech implementation that uses the Resemble.AI text-to-speech service.
 */
export class ResembleTextToSpeech extends RestTextToSpeech {
  // static readonly DEFAULT_VOICE = '266bfae9'; // Samantha (v1)
  static readonly DEFAULT_VOICE = '0842fdf9'; // Deanna (v2)
  constructor(urlFunc: BuildUrl, voice: string = ResembleTextToSpeech.DEFAULT_VOICE, rate: number = 1.0) {
    super('resemble', urlFunc, voice, rate);
  }
}

/**
 * Text-to-speech implementation that uses the WellSaid Labs text-to-speech service.
 */
export class WellSaidTextToSpeech extends RestTextToSpeech {
  static readonly DEFAULT_VOICE = '43'; // Ava M. (Conversational)
  constructor(urlFunc: BuildUrl, voice: string = WellSaidTextToSpeech.DEFAULT_VOICE, rate: number = 1.0) {
    super('wellsaid', urlFunc, voice, rate);
  }
}

/**
 * Text-to-speech implementation that uses a web socket to stream text to the
 * server and receives audio chunks as they are generated.
 */
export abstract class WebSocketTextToSpeech extends WebAudioTextToSpeech {
  private socket?: WebSocket;
  // Whether the socket is open and authed so that we can send requests.
  private socketReady: boolean = false;
  // Message buffer for when the socket is not yet ready.
  private readonly socketBuffer: string[] = [];
  private pendingText: string = '';
  constructor(name: string, private readonly url: string, public voice: string) {
    super(name, voice, 1.0);
    this.warmup();
  }
  warmup() {
    this.ensureSocket();
  }
  protected generate(text: string) {
    // Reopen our socket if it timed out.
    this.ensureSocket();

    // Only send complete words (i.e., followed by a space) to the server.
    this.pendingText += text;
    const index = this.pendingText.lastIndexOf(' ');
    if (index == -1) {
      return;
    }

    const completeText = this.pendingText.substring(0, index);
    this.sendObject(this.createChunkRequest(completeText));
    this.pendingText = this.pendingText.substring(index + 1);
  }
  protected isGenerating() {
    // TODO(juberti): implement this for Eleven (LMNT doesn't tell us this info)
    return false;
  }
  protected doFlush() {
    console.log(`[${this.name}] flushing`);
    // Flush any pending text (all generation requests have to be followed by a space),
    // and send a flush request to the server.
    if (this.pendingText) {
      this.sendObject(this.createChunkRequest(`${this.pendingText} `));
    }
    this.sendObject(this.createFlushRequest());
    this.pendingText = '';
  }
  protected stopGeneration() {
    // Close our socket and create a new one so that we're not blocked by stale generation.
    this.socket?.close();
    this.socketBuffer.length = 0;
    this.pendingText = '';
    this.ensureSocket();
  }
  protected tearDown() {
    this.socket?.close();
    super.tearDown();
  }

  /**
   * Set up a web socket to the given URL, and reconnect if it closes normally
   * so that we're usually ready to generate with minimal latency.
   */
  protected ensureSocket() {
    if (this.socket) {
      return;
    }
    const connectMillis = performance.now();
    const socket = new WebSocket(this.url);
    socket.binaryType = 'arraybuffer';
    socket.onopen = async (_event) => {
      const elapsed = performance.now() - connectMillis;
      console.log(`[${this.name}] socket opened, elapsed=${elapsed.toFixed(0)}`);
      const openMsg = await this.createOpenRequest();
      if (openMsg) {
        this.socketBuffer.unshift(JSON.stringify(openMsg));
      }
      this.socketBuffer.forEach((json) => this.socket!.send(json));
      this.socketBuffer.length = 0;
      this.socketReady = true;
    };
    socket.onmessage = (event) => {
      let message;
      if (typeof event.data == 'string') {
        try {
          message = JSON.parse(event.data);
        } catch (error) {
          console.error(`Failed to parse socket message: ${error}, data=${event.data}`);
          return;
        }
        this.handleMessage(message);
      } else if (event.data instanceof ArrayBuffer) {
        this.appendChunk(new AudioChunk(AUDIO_MPEG_MIME_TYPE, event.data));
      }
    };
    socket.onerror = (_event) => {
      console.log(`[${this.name}] socket error`);
    };
    socket.onclose = (event) => {
      // Reopen the socket if it closed normally, i.e., not due to an error.
      console.log(`[${this.name}] socket closed, code=${event.code} reason=${event.reason}`);
      this.socket = undefined;
      this.socketReady = false;
      if (event.code == 1000) {
        this.ensureSocket();
      }
    };
    this.socket = socket;
    this.socketReady = false;
  }
  protected sendObject(obj: unknown) {
    const json = JSON.stringify(obj);
    if (this.socketReady) {
      this.socket!.send(json);
    } else {
      this.socketBuffer.push(json);
    }
  }

  protected handleMessage(_message: unknown) {}
  protected abstract createOpenRequest(): unknown;
  protected abstract createChunkRequest(_text: string): unknown;
  protected abstract createFlushRequest(): unknown;
}

interface ElevenLabsInboundMessage {
  audio?: string;
  isFinal?: boolean;
  message?: string;
  error?: string;
  code?: number;
}
interface ElevenLabsOutboundMessage {
  text: string;
  voice_settings?: {
    stability: number;
    similarity_boost: boolean;
  };
  generation_config?: {
    chunk_length_schedule: number[];
  };
  try_trigger_generation?: boolean;
  xi_api_key?: string;
}

/**
 * Text-to-speech implementation that uses Eleven Labs' text-to-speech service,
 * as described at https://docs.elevenlabs.io/api-reference/text-to-speech-websockets
 */
export class ElevenLabsWebSocketTextToSpeech extends WebSocketTextToSpeech {
  private readonly contentType: string;
  private readonly tokenPromise: Promise<string>;
  constructor(
    private readonly tokenFunc: GetToken,
    voice = ElevenLabsTextToSpeech.DEFAULT_VOICE,
    model = ElevenLabsTextToSpeech.DEFAULT_MODEL
  ) {
    const model_id = model;
    const optimize_streaming_latency = '22'; // doesn't seem to have any effect
    const output_format = 'pcm_22050'; // 44100' requires $99/mo plan
    const params = new URLSearchParams({ model_id, optimize_streaming_latency, output_format });
    const url = `wss://api.elevenlabs.io/v1/text-to-speech/${voice}/stream-input?${params}`;
    super('eleven', url, voice);
    this.contentType = `${AUDIO_PCM_MIME_TYPE};rate=22050`;
    this.tokenPromise = this.tokenFunc(this.name);
  }
  protected handleMessage(inMessage: unknown) {
    const message = inMessage as ElevenLabsInboundMessage;
    console.debug(message);
    if (message.audio) {
      console.debug(`[${this.name}] chunk received`);
      this.appendChunk(new AudioChunk(this.contentType, Buffer.from(message.audio!, 'base64').buffer));
    } else if (message.isFinal) {
      console.log(`[${this.name}] utterance complete`);
    } else if (message.error) {
      console.error(`[${this.name}] error: ${message.message}`);
    }
  }
  protected async createOpenRequest(): Promise<ElevenLabsOutboundMessage> {
    return {
      text: ' ',
      voice_settings: {
        stability: 0.5,
        similarity_boost: false,
      },
      generation_config: {
        chunk_length_schedule: [50],
      },
      xi_api_key: await this.tokenPromise,
    };
  }
  protected createChunkRequest(text: string): ElevenLabsOutboundMessage {
    // try_trigger_generation tries to force generation of chunks as soon as possible.
    return { text: `${text} `, try_trigger_generation: true };
  }
  protected createFlushRequest(): ElevenLabsOutboundMessage {
    return { text: '' };
  }
}

class LmntOutboundMessage {
  constructor({ text, eof }: LmntOutboundMessage) {
    this.text = text;
    this.eof = eof;
  }
  text?: string;
  eof?: boolean;
}

export class LmntWebSocketTextToSpeech extends WebSocketTextToSpeech {
  private readonly tokenPromise: Promise<string>;
  constructor(tokenFunc: GetToken, voice = LmntTextToSpeech.DEFAULT_VOICE) {
    const url = 'wss://api.lmnt.com/speech/beta/synthesize_streaming';
    super('lmnt', url, voice);
    this.tokenPromise = tokenFunc(this.name);
  }
  protected async createOpenRequest() {
    return {
      voice: this.voice,
      'X-Api-Key': await this.tokenPromise,
    };
  }
  protected createChunkRequest(text: string): LmntOutboundMessage {
    return { text };
  }
  protected createFlushRequest(): LmntOutboundMessage {
    return { eof: true };
  }
}

export type TextToSpeechProtocol = 'rest' | 'ws';

export interface TextToSpeechOptions {
  provider: string;
  proto?: TextToSpeechProtocol;
  rate?: number;
  voice?: string;
  model?: string;
  getToken?: GetToken;
  buildUrl?: BuildUrl;
}

/**
 * Factory function to create a text-to-speech service for the specified provider.
 */
export function createTextToSpeech({ provider, proto, voice, rate, model, getToken, buildUrl }: TextToSpeechOptions) {
  if (!proto || proto == 'rest') {
    switch (provider) {
      case 'azure':
        return new AzureTextToSpeech(buildUrl!, voice, rate);
      case 'aws':
        return new AwsTextToSpeech(buildUrl!, voice, rate);
      case 'coqui':
        return new CoquiTextToSpeech(buildUrl!, voice, rate);
      case 'eleven':
        return new ElevenLabsTextToSpeech(buildUrl!, voice, rate, model);
      case 'gcp':
        return new GcpTextToSpeech(buildUrl!, voice, rate);
      case 'lmnt':
        return new LmntTextToSpeech(buildUrl!, voice, rate);
      case 'murf':
        return new MurfTextToSpeech(buildUrl!, voice, rate);
      case 'openai':
        return new OpenAITextToSpeech(buildUrl!, voice, rate);
      case 'playht':
        return new PlayHTTextToSpeech(buildUrl!, voice, rate);
      case 'resemble':
        return new ResembleTextToSpeech(buildUrl!, voice, rate);
      case 'wellsaid':
        return new WellSaidTextToSpeech(buildUrl!, voice, rate);
      default:
        throw new Error(`unknown REST provider ${provider}`);
    }
  } else {
    switch (provider) {
      case 'eleven':
        return new ElevenLabsWebSocketTextToSpeech(getToken!, voice, model);
      case 'lmnt':
        return new LmntWebSocketTextToSpeech(getToken!, voice);
      default:
        throw new Error(`unknown WebSocket provider ${provider}`);
    }
  }
}<|MERGE_RESOLUTION|>--- conflicted
+++ resolved
@@ -915,13 +915,8 @@
  * Text-to-speech implementation that uses the ElevenLabs text-to-speech service.
  */
 export class ElevenLabsTextToSpeech extends RestTextToSpeech {
-<<<<<<< HEAD
-  static readonly DEFAULT_VOICE = '21m00Tcm4TlvDq8ikWAM';
+  static readonly DEFAULT_VOICE = '21m00Tcm4TlvDq8ikWAM'; // Rachel
   static readonly DEFAULT_MODEL = 'eleven_turbo_v2';
-=======
-  static readonly DEFAULT_VOICE = '21m00Tcm4TlvDq8ikWAM'; // Rachel
-  static readonly DEFAULT_MODEL = 'eleven_monolingual_v1';
->>>>>>> 950e8cc8
   constructor(
     urlFunc: BuildUrl,
     voice: string = ElevenLabsTextToSpeech.DEFAULT_VOICE,
