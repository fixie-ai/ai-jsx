'use client';
import { split } from 'sentence-splitter';

/**
 * A function that can be used to build a URL for a text-to-speech
 * service. This URL will be used to retrieve an audio file that can be
 * played by an HTML5 audio element.
 */
export type BuildUrl = (provider: string, voice: string, rate: number, text: string) => string;

/**
 * Defines a function that can be used to retrieve an ephemeral access token
 * for us with a text-to-speech service. Typically, this will be a
 * fetch request to a server that will return an opaque token.
 */
export type GetToken = (provider: string) => Promise<string>;

/**
 * Defines a base class for text-to-speech services. This class provides
 * a common interface for text-to-speech services, as well as some basic
 * infrastructure for playing audio using the HTML5 audio element.
 */
export abstract class TextToSpeechBase {
  protected audio: HTMLAudioElement;
  /**
   * The time (performance.now()) when the play() method was first called.
   */
  protected playMillis: number = 0;
  /**
   * The latency between when the play() method is called and when the audio starts playing.
   */
  public latency: number = 0.0;
  /**
   * Called when the generated audio has started playing.
   */
  public onPlaying?: () => void;
  /**
   * Called when the generated audio has finished playing out.
   */
  public onComplete?: () => void;

  constructor(protected readonly name: string) {
    this.audio = new Audio();
    this.audio.onplay = () => console.log(`[${this.name}] tts playing`);
    this.audio.onpause = () => console.log(`[${this.name}] tts paused`);
    this.audio.onloadstart = () => console.log(`[${this.name}] tts loadstart`);
    this.audio.onloadeddata = () => console.log(`[${this.name}] tts loadeddata`);
    this.audio.oncanplay = () => console.log(`[${this.name}] tts canplay`);
    this.audio.onplaying = () => {
      console.log(`[${this.name}] tts playing`);
      if (this.playMillis) {
        this.latency = Math.floor(performance.now() - this.playMillis);
        console.log(`[${this.name}] tts play latency: ${this.latency} ms`);
      }
      this.onPlaying?.();
    };
  }
  /**
   * Converts the given text to speech and plays it using the HTML5 audio element.
   * This method may be called multiple times, and the audio will be played serially.
   * Generation may be buffered, use the flush() method to indicate all text has been provided.
   * During playout, use skip() to stop the current playout, or stop() to end all generation
   * and close any resources.

   */
  abstract play(_text: string): void;
  /**
   * Whether generation is in progress, i.e., play() has been called and
   * the resultant audio has not yet finished playing.
   */
  abstract playing(): boolean;
  /**
   * Flushes any text buffered by a previous play() call.
   */
  abstract flush(): void;

  /**
   * Discards any generated audio, but remains in an active state so
   * that additional text can be provided and played.
   */
  abstract stop(): void;
  /**
   * Stops playing any generated audio and ends generation.
   */
  abstract close(): void;
}

/**
 * A text-to-speech service that requests audio from a server and
 * plays it in one shot using the HTML5 audio element. The URL to request
 * audio from the server is constructed using the provided BuildUrl function,
 * allowing this class to be used with a variety of text-to-speech services.
 */
export class SimpleTextToSpeech extends TextToSpeechBase {
  constructor(
    name: string,
    protected readonly urlFunc: BuildUrl,
    private readonly voice: string,
    private readonly rate = 1.0
  ) {
    super(name);
  }
  play(text: string) {
    this.playMillis = performance.now();
    this.audio.src = this.urlFunc(this.name, this.voice, this.rate, text);
    this.audio.play();
  }
  playing() {
    return !this.audio.paused;
  }
  flush() {}
  stop() {
    console.log(`[${this.name}] tts stopping`);
    this.audio.src = '';
  }
  close() {
    console.log(`[${this.name}] tts closing`);
    this.audio.pause();
  }
}

class AudioChunk {
  public readonly timestamp: number;
  constructor(public buffer?: ArrayBuffer) {
    this.timestamp = performance.now();
  }
}

/**
 * Defines a text-to-speech service that requests individual audio utterances
 * from a server and plays them in series using HTML5's Media Source Extensions.
 * This approach reduces latency by allowing the audio to be streamed as it is
 * generated, rather than waiting for the entire audio file to be generated. It also
 * allows text to be fed to the service in a stream rather than all at once. This
 * class is not meant to be used directly, but provides infrastructure for
 * RestTextToSpeech and WebSocketTextToSpeech.
 */
class MseTextToSpeech extends TextToSpeechBase {
  private readonly mediaSource: MediaSource = new MediaSource();
  private sourceBuffer?: SourceBuffer;
  private readonly chunkBuffer: AudioChunk[] = [];
  private inProgress = false;

  constructor(name: string) {
    super(name);
    this.audio.src = URL.createObjectURL(this.mediaSource);
    this.audio.onwaiting = () => {
      console.log(`[${this.name}] tts waiting`);
      if (!this.inProgress) {
        this.onComplete?.();
      }
    };
    this.mediaSource.onsourceopen = () => {
      if (!this.sourceBuffer) {
        this.sourceBuffer = this.mediaSource.addSourceBuffer('audio/mpeg');
        this.sourceBuffer.onupdateend = () => {
          this.processChunkBuffer();
        };
      }
    };
  }
  play(text: string) {
    if (this.audio.readyState == 0) {
      console.log(`[${this.name}] tts starting play`);
      this.audio.play();
    }
    if (!this.inProgress) {
      this.playMillis = performance.now();
      this.inProgress = true;
    }
    this.generate(text);
  }
  playing() {
    return this.inProgress;
  }
  flush() {
    if (this.inProgress) {
      this.doFlush();
    }
  }

  stop() {
    console.log(`[${this.name}] tts skipping`);
    // Cancel any pending requests, discard any chunks in our queue, and
    // skip over any audio data already buffered by the audio element.
    this.sourceBuffer?.abort();
    this.chunkBuffer.length = 0;
    this.audio.currentTime = this.audio.buffered.end(0);
    this.inProgress = false;
    this.stopGeneration();
  }
  close() {
    console.log(`[${this.name}] tts stopping`);
    this.audio.pause();
    this.tearDown();
  }

  /**
   * Adds a chunk to the pending chunk buffer, and starts processing the buffer, if possible.
   * The chunk can be a placeholder without any data if the data will be added later;
   * this is useful to ensure chunks are played in the correct order.
   */
  protected queueChunk(chunk: AudioChunk) {
    if (this.inProgress) {
      this.chunkBuffer.push(chunk);
      this.processChunkBuffer();
    } else {
      console.warn(`[${this.name}] chunk received inProgress=false, ignoring`);
    }
  }
  /**
   * Processes the first chunk in the ordered chunk buffer, appending it to the
   * MSE source buffer if possible. If the chunk is pending, no-op.
   */
  protected processChunkBuffer() {
    if (!this.sourceBuffer?.updating && this.chunkBuffer.length > 0 && this.chunkBuffer[0].buffer) {
      const chunk = this.chunkBuffer.shift();
      this.sourceBuffer?.appendBuffer(chunk!.buffer!);
    }
  }
  protected generate(_text: string) {}
  protected doFlush() {}
  protected setComplete() {
    this.inProgress = false;
  }
  protected stopGeneration() {}
  protected tearDown() {
    this.chunkBuffer.length = 0;
    this.inProgress = false;
  }
}

/**
 * A text-to-speech service that requests chunked audio from a server
 * using REST requests for each chunk of audio.
 */
export class RestTextToSpeech extends MseTextToSpeech {
  private pendingText: string = '';
  constructor(
    name: string,
    private readonly urlFunc: BuildUrl,
    private readonly voice: string,
    private readonly rate: number = 1.0
  ) {
    super(name);
  }
  protected generate(text: string) {
    // Only send complete sentences to the server. We only know if a sentence is complete if
    // a sentence fragment comes after it. We'll buffer that fragment.
    this.pendingText += text;
    let pendingText = '';
    split(this.pendingText).forEach((piece: any) => {
      if (piece.type == 'Sentence') {
        if (piece.range[1] < this.pendingText.length) {
          this.requestChunk(piece.raw);
        } else if (!pendingText) {
          pendingText = piece.raw;
        } else {
          console.warn(
            `[${this.name}] found incomplete sentence ${piece.raw} after prior incomplete sentence ${pendingText}`
          );
        }
      }
    });
    this.pendingText = pendingText;
  }
  protected async doFlush() {
    const utterance = this.pendingText.trim();
    this.pendingText = '';
    if (utterance) {
      await this.requestChunk(utterance);
    }
    setTimeout(() => this.setComplete(), 0);
  }
  protected tearDown() {
    this.pendingText = '';
    super.tearDown();
  }
  private async requestChunk(text: string) {
    const newChunk = new AudioChunk();
    this.queueChunk(newChunk);
    console.debug(`[${this.name}] requesting chunk: ${text}`);
    const res = await fetch(this.urlFunc(this.name, this.voice, this.rate, text));
    newChunk.buffer = await res.arrayBuffer();
    console.debug(`[${this.name}] received chunk: ${text}`);
    this.processChunkBuffer();
  }
}

/**
 * Text-to-speech implementation that uses Azure's text-to-speech service.
 */
export class AzureTextToSpeech extends RestTextToSpeech {
  static readonly DEFAULT_VOICE = 'en-US-JennyNeural';
  constructor(urlFunc: BuildUrl, voice: string = AzureTextToSpeech.DEFAULT_VOICE, rate: number = 1.0) {
    super('azure', urlFunc, voice, rate);
  }
}

/**
 * Text-to-speech implementation that uses the AWS Polly text-to-speech service.
 */
export class AwsTextToSpeech extends RestTextToSpeech {
  static readonly DEFAULT_VOICE = 'Joanna';
  constructor(urlFunc: BuildUrl, voice: string = AwsTextToSpeech.DEFAULT_VOICE, rate: number = 1.0) {
    super('aws', urlFunc, voice, rate);
  }
}

/**
 * Text-to-speech implementation that uses the Google Cloud text-to-speech service.
 */
export class GcpTextToSpeech extends RestTextToSpeech {
  static readonly DEFAULT_VOICE = 'en-US-Neural2-C';
  constructor(urlFunc: BuildUrl, voice: string = GcpTextToSpeech.DEFAULT_VOICE, rate: number = 1.0) {
    super('gcp', urlFunc, voice, rate);
  }
}

/**
 * Text-to-speech implementation that uses the WellSaid Labs text-to-speech service.
 */
export class WellSaidTextToSpeech extends RestTextToSpeech {
  static readonly DEFAULT_VOICE = '42'; // Sofia H. (Conversational)
  constructor(urlFunc: BuildUrl, voice: string = WellSaidTextToSpeech.DEFAULT_VOICE, rate: number = 1.0) {
    super('wellsaid', urlFunc, voice, rate);
  }
}

export class MurfTextToSpeech extends RestTextToSpeech {
  static readonly DEFAULT_VOICE = 'VM016372341539042UZ'; // Natalie
  constructor(urlFunc: BuildUrl, voice: string = MurfTextToSpeech.DEFAULT_VOICE, rate: number = 1.0) {
    super('murf', urlFunc, voice, rate);
  }
}

/**
 * Text-to-speech implementation that uses the Play.HT text-to-speech service.
 */
export class PlayHTTextToSpeech extends RestTextToSpeech {
  static readonly DEFAULT_VOICE = 'larry';
  constructor(urlFunc: BuildUrl, voice: string = PlayHTTextToSpeech.DEFAULT_VOICE, rate: number = 1.0) {
    super('playht', urlFunc, voice, rate);
  }
}

/**
 * Text-to-speech implementation that uses the Resemble.AI text-to-speech service.
 */
export class ResembleTextToSpeech extends RestTextToSpeech {
  static readonly DEFAULT_VOICE = '48d7ed16'; // Tarkos
  constructor(urlFunc: BuildUrl, voice: string = ResembleTextToSpeech.DEFAULT_VOICE, rate: number = 1.0) {
    super('resemble', urlFunc, voice, rate);
  }
}

/**
 * Text-to-speech implementation that uses a web socket to stream text to the
 * server and receives audio chunks as they are generated.
 */
export abstract class WebSocketTextToSpeech extends MseTextToSpeech {
  protected socket: WebSocket;
  // Message buffer for when the socket is not yet open.
  private readonly socketBuffer: string[] = [];
  private pendingText: string = '';
  constructor(name: string, private readonly url: string) {
    super(name);
    this.socket = this.createSocket(url);
  }
  protected generate(text: string) {
    // Only send complete words (i.e., followed by a space) to the server.
    this.pendingText += text;
    const index = this.pendingText.lastIndexOf(' ');
    if (index == -1) {
      return;
    }

    const completeText = this.pendingText.substring(0, index);
    this.sendObject(this.createChunkRequest(completeText));
    this.pendingText = this.pendingText.substring(index + 1);
  }
  protected doFlush() {
    // Flush any pending text (all generation requests have to be followed by a space),
    // and send a flush request to the server.
    if (this.pendingText) {
      this.sendObject(this.createChunkRequest(`${this.pendingText} `));
    }
    this.sendObject(this.createFlushRequest());
    this.pendingText = '';
  }
  protected stopGeneration() {
    // Close our socket and create a new one so that we're not blocked by stale generation.
    this.socket.close();
    this.socketBuffer.length = 0;
    this.pendingText = '';
    this.socket = this.createSocket(this.url);
  }
  protected tearDown() {
    this.socket.close();
    super.tearDown();
  }

  /**
   * Set up a web socket to the given URL, and reconnect if it closes normally
   * so that we're always ready to generate with minimal latency.
   */
  protected createSocket(url: string) {
    const connectMillis = performance.now();
    const socket = new WebSocket(url);
    socket.onopen = (_event) => {
      const elapsed = performance.now() - connectMillis;
      console.log(`[${this.name}] socket opened, elapsed=${elapsed.toFixed(0)}`);
      this.handleOpen();
      this.socketBuffer.forEach((json) => this.socket.send(json));
      this.socketBuffer.length = 0;
    };
    socket.onmessage = (event) => {
      let message;
      try {
        message = JSON.parse(event.data);
      } catch (error) {
        console.error(`Failed to parse socket message: ${error}, data=${event.data}`);
        return;
      }
      this.handleMessage(message);
    };
    socket.onerror = (_event) => {
      console.log(`[${this.name}] socket error`);
    };
    socket.onclose = (event) => {
      // Reopen the socket if it closed normally, i.e., not due to an error.
      console.log(`[${this.name}] socket closed, code=${event.code} reason=${event.reason}`);
      if (event.code == 1000) {
        this.socket = this.createSocket(this.socket.url);
      }
    };
    return socket;
  }
  protected sendObject(obj: unknown) {
    const json = JSON.stringify(obj);
    if (this.socket.readyState == WebSocket.OPEN) {
      this.socket.send(json);
    } else {
      this.socketBuffer.push(json);
    }
  }

  protected abstract handleOpen(): void;
  protected abstract handleMessage(_message: unknown): void;
  protected abstract createChunkRequest(_text: string): unknown;
  protected abstract createFlushRequest(): unknown;
}

class ElevenLabsInboundMessage {
  audio?: string;
  isFinal?: boolean;
  message?: string;
  error?: string;
  code?: number;
}
class ElevenLabsOutboundMessage {
  constructor({ text, try_trigger_generation, generation_config, xi_api_key }: ElevenLabsOutboundMessage) {
    this.text = text;
    this.try_trigger_generation = try_trigger_generation;
    this.generation_config = generation_config;
    this.xi_api_key = xi_api_key;
  }
  text: string;
  voice_settings?: {
    stability: number;
    similarity: number;
  };
  generation_config?: {
    chunk_length_schedule: number[];
  };
  try_trigger_generation?: boolean;
  xi_api_key?: string;
}

/**
 * Text-to-speech implementation that uses Eleven Labs' text-to-speech service.
 */
export class ElevenLabsTextToSpeech extends WebSocketTextToSpeech {
  static readonly DEFAULT_VOICE = '21m00Tcm4TlvDq8ikWAM';
  constructor(private readonly tokenFunc: GetToken, voice: string = ElevenLabsTextToSpeech.DEFAULT_VOICE) {
    const model_id = 'eleven_monolingual_v1';
    const optimize_streaming_latency = '22'; // doesn't seem to have any effect
    const params = new URLSearchParams({ model_id, optimize_streaming_latency });
    const url = `wss://api.elevenlabs.io/v1/text-to-speech/${voice}/stream-input?${params}`;
    super('eleven', url);
  }
  protected async handleOpen() {
    // A chunk_length_schedule of [50] means we'll try to generate a chunk
    // once we have 50 characters of text buffered.
    const obj = new ElevenLabsOutboundMessage({
      text: ' ',
      voice_settings: {
        stability: 0.5,
        similarity: 0.8,
      },
      generation_config: {
        chunk_length_schedule: [50],
      },
      xi_api_key: await this.tokenFunc(this.name),
    });
    this.sendObject(obj);
  }
  protected handleMessage(inMessage: unknown) {
    const message = inMessage as ElevenLabsInboundMessage;
    console.debug(message);
    if (message.audio) {
      console.debug(`[${this.name}] chunk received`);
      this.queueChunk(new AudioChunk(Buffer.from(message.audio!, 'base64')));
    } else if (message.isFinal) {
      console.log(`[${this.name}] utterance complete`);
      this.setComplete();
    } else if (message.error) {
      console.error(`[${this.name}] error: ${message.message}`);
    }
  }
  protected createChunkRequest(text: string): ElevenLabsOutboundMessage {
    // try_trigger_generation tries to force generation of chunks as soon as possible.
    return new ElevenLabsOutboundMessage({ text: `${text} `, try_trigger_generation: true });
  }
  protected createFlushRequest(): ElevenLabsOutboundMessage {
    return new ElevenLabsOutboundMessage({ text: '' });
  }
}

export class TextToSpeechOptions {
  rate?: number;
  voice?: string;
  getToken?: GetToken;
  buildUrl?: BuildUrl;
  constructor(public provider: string) {}
}

/**
 * Factory function to create a text-to-speech service for the specified provider.
 */
export function createTextToSpeech({ provider, rate, voice, getToken, buildUrl }: TextToSpeechOptions) {
  switch (provider) {
    case 'azure':
      return new AzureTextToSpeech(buildUrl!, voice, rate);
    case 'aws':
      return new AwsTextToSpeech(buildUrl!, voice, rate);
    case 'gcp':
      return new GcpTextToSpeech(buildUrl!, voice, rate);
    case 'wellsaid':
      return new WellSaidTextToSpeech(buildUrl!, voice, rate);
<<<<<<< HEAD
    case 'murf':
      return new MurfTextToSpeech(buildUrl!, voice, rate);
=======
    case 'playht':
      return new PlayHTTextToSpeech(buildUrl!, voice, rate);
    case 'resemble':
      return new ResembleTextToSpeech(buildUrl!, voice, rate);
>>>>>>> 0ac7c6d1
    case 'eleven':
      return new ElevenLabsTextToSpeech(getToken!, voice);
    default:
      throw new Error(`unknown provider ${provider}`);
  }
}<|MERGE_RESOLUTION|>--- conflicted
+++ resolved
@@ -548,15 +548,12 @@
       return new GcpTextToSpeech(buildUrl!, voice, rate);
     case 'wellsaid':
       return new WellSaidTextToSpeech(buildUrl!, voice, rate);
-<<<<<<< HEAD
     case 'murf':
       return new MurfTextToSpeech(buildUrl!, voice, rate);
-=======
     case 'playht':
       return new PlayHTTextToSpeech(buildUrl!, voice, rate);
     case 'resemble':
       return new ResembleTextToSpeech(buildUrl!, voice, rate);
->>>>>>> 0ac7c6d1
     case 'eleven':
       return new ElevenLabsTextToSpeech(getToken!, voice);
     default:
