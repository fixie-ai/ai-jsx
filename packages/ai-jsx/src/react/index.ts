--- conflicted
+++ resolved
@@ -1,16 +1,12 @@
 import React, * as ReactModule from 'react';
 import * as AI from './core.js';
 import { asJsxBoundary } from './jsx-boundary.js';
-<<<<<<< HEAD
-import { fromStreamResponse } from '../stream/index.js';
-import { Image } from '../../core/image-gen.js';
+import { Image } from '../core/image-gen.js';
 import _ from 'lodash';
-=======
 import { AIJSXError, ErrorCode } from '../core/errors.js';
 import { Deserialized, fromStreamResponse } from '../stream/index.js';
 import { Jsonifiable } from 'type-fest';
 import { ComponentMap } from './map.js';
->>>>>>> 053883ff
 export * from './core.js';
 
 const specialReactElements = [
@@ -20,23 +16,17 @@
 
 function unwrapReact(partiallyRendered: AI.PartiallyRendered): ReactModule.ReactNode {
   if (AI.isElement(partiallyRendered)) {
-<<<<<<< HEAD
     for (const { tag, unwrap } of specialReactElements) {
       if (partiallyRendered.tag === tag) {
         return unwrap(partiallyRendered);
       }
-=======
-    // This should be an AI.React element.
-    if (partiallyRendered.tag !== AI.React) {
-      throw new AIJSXError(
-        'unwrapReact only expects to see AI.React elements or strings.',
-        ErrorCode.UnexpectedRenderType,
-        'internal'
-      );
->>>>>>> 053883ff
-    }
-    const expectedElements = _.map(specialReactElements, 'tag').join(', ');
-    throw new Error(`AI.jsx internal error: unwrapReact only expects to see ${expectedElements} or strings.`);
+    }
+    const expectedElements = _.map(specialReactElements, 'tag').join(' or ');
+    throw new AIJSXError(
+      `unwrapReact only expects to see ${expectedElements} elements or strings.`,
+      ErrorCode.UnexpectedRenderType,
+      'internal'
+    );
   }
 
   return partiallyRendered;
