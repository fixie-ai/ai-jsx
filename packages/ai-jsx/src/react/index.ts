--- conflicted
+++ resolved
@@ -66,9 +66,6 @@
 }
 
 /**
-<<<<<<< HEAD
- * A JSX component that allows AI.JSX elements to be used in a React component tree.
-=======
  * Options for the useAIStream React hook.
  */
 export interface UseAIStreamOpts {
@@ -171,7 +168,6 @@
 
 /**
  * A JSX component that allows AI.jsx elements to be used in a React component tree.
->>>>>>> bf885d7e
  */
 export const jsx = asJsxBoundary(function jsx(
   {
@@ -191,5 +187,4 @@
   const waitingForFirstAIResponse = !ai.isDone && Array.isArray(ai.result) && ai.result.length === 0;
 
   return ReactModule.createElement(ReactModule.Fragment, null, waitingForFirstAIResponse ? loading : ai.result) as any;
-});
-export const JSX = jsx;+});