import * as ReactModule from 'react';
import * as AI from './core.js';
import { asJsxBoundary } from './jsx-boundary.js';
import { fromStreamResponse } from '../stream/index.js';
export * from './core.js';

function unwrapReact(partiallyRendered: AI.PartiallyRendered): ReactModule.ReactNode {
  if (AI.isElement(partiallyRendered)) {
    // This should be an AI.React element.
    if (partiallyRendered.tag !== AI.React) {
      throw new Error('unwrapReact only expects to see AI.React elements or strings.');
    }

    return partiallyRendered.props.children;
  }

  return partiallyRendered;
}

/**
 * Renders an AI.jsx component into React. Used by the <AI.jsx> element internally but
 * can be used directly an entrypoint into AI.jsx.
 */
export function useAI(children: AI.Node, onStreamStart?: () => void, onStreamEnd?: () => void) {
  const [result, setResult] = ReactModule.useState([] as ReactModule.ReactNode);
  const [isDone, setIsDone] = ReactModule.useState(false);

  ReactModule.useEffect(() => {
    let shouldStop = false;
    async function stream() {
      setResult([]);
      onStreamStart?.();
      setIsDone(false);

      // TODO: add a way for a render context to be aborted
      const renderResult = AI.createRenderContext().render(children, {
        stop: (e) => e.tag == AI.React,
        map: (frame) => frame.map(unwrapReact),
      });
      for await (const reactFrame of renderResult) {
        if (shouldStop) {
          return;
        }

        setResult(reactFrame);
      }

      const final = await renderResult;
      if (shouldStop) {
        return;
      }
      setResult(final.map(unwrapReact));
      onStreamEnd?.();
      setIsDone(true);
    }

    stream();

    return () => {
      onStreamEnd?.();
      shouldStop = true;
    };
  }, [children]);

  return { result, isDone };
}

/**
 * Options for the useAIStream React hook.
 */
export interface UseAIStreamOpts {
  /**
   * An event handler that runs when an AI stream has completed.
   * @param result The final rendering.
   * @returns The value to replace `current` with.
   */
  onComplete?: (result: ReactModule.ReactNode) => ReactModule.ReactNode;

  /**
   * An event handler that runs when the request fails.
   */
  onError?: (error: Error) => void;
}

/**
 * The return value of the useAIStream React hook.
 */
export interface UseAIStreamResult {
  /**
   * The current state of the streamed UI. Will be null if there is no stream in progress.
   */
  current: ReactModule.ReactNode | null;

  /**
   * An error thrown by the last `fetchAI` invocation.
   */
  error: Error | null;

  /**
   * A wrapper around `fetch` to invoke an API that will return an AI.JSX stream.
   */
  fetchAI: (...fetchArguments: Parameters<typeof fetch>) => void;
}

/**
 * A React hook for presenting a UI stream from AI.JSX.
 */
export function useAIStream(options: UseAIStreamOpts): UseAIStreamResult {
  const [currentStream, setCurrentStream] = ReactModule.useState<ReadableStream<ReactModule.ReactNode> | null>(null);
  const [currentUI, setCurrentUI] = ReactModule.useState(null as ReactModule.ReactNode);
  const [error, setError] = ReactModule.useState(null as Error | null);

  const onComplete = options.onComplete ?? ((x) => x);

  ReactModule.useEffect(() => {
    let shouldStopValue = false;
    const getShouldStop = () => shouldStopValue;

    async function readStream() {
      if (currentStream !== null) {
        const reader = currentStream.getReader();
        let lastUI: ReactModule.ReactNode = null;
        while (!getShouldStop()) {
          const { done, value } = await reader.read();
          if (done) {
            setCurrentStream(null);
            setCurrentUI(onComplete(lastUI));
            break;
          } else {
            setCurrentUI(value);
            lastUI = value;
          }
        }
        reader.releaseLock();
      }
    }

    readStream();

    return () => {
      shouldStopValue = true;
    };
  }, [currentStream]);

  return {
    current: currentUI,
    error,
    fetchAI(...fetchArguments: Parameters<typeof fetch>) {
      fetch(...fetchArguments)
        .then(async (response) => {
          if (!response.ok) {
            throw new Error((await response.text()) || `fetch failed with status ${response.status}`);
          }
          if (!response.body) {
            throw new Error('The response body is empty.');
          }

          setCurrentStream(fromStreamResponse(response.body) as ReadableStream<ReactModule.ReactNode>);
          setError(null);
        })
        .catch((error) => {
          options.onError?.(error);
          setError(error);
        });
    },
  };
}

/**
<<<<<<< HEAD
 * A JSX component that allows AI.jsx elements to be used in a React component tree.
=======
 * A JSX component that allows AI.JSX elements to be used in a React component tree.
>>>>>>> 8827673c
 */
export const jsx = asJsxBoundary(function jsx(
  {
    children,
    onStreamStart,
    onStreamEnd,
    loading = '',
  }: { children: AI.Node; onStreamStart?: () => void; onStreamEnd?: () => void; loading?: React.ReactNode },
  context?: any | AI.ComponentContext
) {
  if (typeof context?.render === 'function') {
    // We're in AI.JSX already.
    return children;
  }

  const ai = useAI(children, onStreamStart, onStreamEnd);
  const waitingForFirstAIResponse = !ai.isDone && Array.isArray(ai.result) && ai.result.length === 0;

  return ReactModule.createElement(ReactModule.Fragment, null, waitingForFirstAIResponse ? loading : ai.result) as any;
});<|MERGE_RESOLUTION|>--- conflicted
+++ resolved
@@ -167,11 +167,7 @@
 }
 
 /**
-<<<<<<< HEAD
- * A JSX component that allows AI.jsx elements to be used in a React component tree.
-=======
  * A JSX component that allows AI.JSX elements to be used in a React component tree.
->>>>>>> 8827673c
  */
 export const jsx = asJsxBoundary(function jsx(
   {
