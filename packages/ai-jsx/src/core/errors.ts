import _ from 'lodash';
import { Jsonifiable } from 'type-fest';

export enum ErrorCode {
  MissingCompletionModel = 1000,
  MissingChatModel = 1001,
  MissingImageModel = 1002,
  UnrenderableType = 1003,
  GeneratorMustBeExhausted = 1004,
  GeneratorCannotBeUsedTwice = 1005,
  GeneratorCannotBeUsedAsIterableAfterAwaiting = 1006,
  UnexpectedRenderType = 1007,
  LogitBiasBadInput = 1008,
  ChatCompletionMissingChildren = 1009,
  ChatCompletionUnexpectedChild = 1010,
  ImageBadDimensions = 1011,
  ModelOutputDidNotMatchUIShape = 1012,
  AIJSXEndpointFailed = 1013,
  AIJSXEndpointHadEmptyResponse = 1014,
  NestedAIUIStreamsAreNotSupported = 1015,
  UnknownUIComponentId = 1016,
  UnknownSerializedComponentType = 1017,
<<<<<<< HEAD
  ChatModelDoesNotSupportFunctions = 1018,
=======
  AnthropicDoesNotSupportCompletionModels = 1018,
  AnthropicDoesNotSupportSystemMessage = 1019,
  AnthropicDoesNotSupportFunctions = 1020,
  AnthropicAPIError = 1021,
>>>>>>> ab6dccc0

  ModelOutputDidNotMatchConstraint = 2000,

  UnsupportedMimeType = 2001,
  MissingFixieAPIKey = 2002,
  CorpusNotReady = 2003,
  FixieStatusNotOk = 2004,

  ModelOutputCouldNotBeParsedForTool = 2005,
  ModelHallucinatedTool = 2006,
}

export type ErrorBlame =
  /** An error that is expected to occur, like a network failure. */
  | 'runtime'
  /** An error that's most likely caused by the user. */
  | 'user'
  /** An error that's most likely the fault of AI.JSX itself. */
  | 'internal'
  /** An error where it's not clear who caused it. */
  | 'ambiguous';

/**
 * A generic error thrown by AI.JSX. It could be a user error, runtime error, or internal error.
 */
export class AIJSXError extends Error {
  constructor(
    message: string,
    public readonly code: ErrorCode,
    public readonly blame: ErrorBlame,
    public readonly metadata: Jsonifiable = {}
  ) {
    super(message);
  }

  private messageOfErrorKind() {
    switch (this.blame) {
      case 'runtime':
        return "This is a runtime error that's expected to occur with some frequency. It may go away on retry. It may be made more likely by errors in your code, or in AI.JSX.";
      case 'user':
        return 'This may be due to a mistake in your code.';
      case 'internal':
        return 'This is most likely a bug in AI.JSX. Bug reports appreciated. :)';
      case 'ambiguous':
        return "It's unclear whether this was caused by a bug in AI.JSX, in your code, or is an expected runtime error.";
    }
  }

  private formattedMessage() {
    return _.last(this.message) === '.' ? this.message : `${this.message}.`;
  }

  toString() {
    return `AI.JSX(${this.code}): ${this.formattedMessage()}

${this.messageOfErrorKind()}
    
Need help? 
* Discord: https://discord.com/channels/1065011484125569147/1121125525142904862
* Docs: https://docs.ai-jsx.com/
* GH: https://github.com/fixie-ai/ai-jsx/issues`;
  }
}

/**
 * Represents an error that occurs while invoking an HTTP request to a Large Language Model.
 */
export class HttpError extends AIJSXError {
  constructor(
    message: string,
    readonly statusCode: number,
    readonly errorCode: number,
    readonly responseBody?: string,
    readonly responseHeaders?: Record<string, string>
  ) {
    super(message || `HTTP request failed with status code ${statusCode}`, errorCode, 'runtime');
  }
}<|MERGE_RESOLUTION|>--- conflicted
+++ resolved
@@ -20,14 +20,11 @@
   NestedAIUIStreamsAreNotSupported = 1015,
   UnknownUIComponentId = 1016,
   UnknownSerializedComponentType = 1017,
-<<<<<<< HEAD
-  ChatModelDoesNotSupportFunctions = 1018,
-=======
   AnthropicDoesNotSupportCompletionModels = 1018,
   AnthropicDoesNotSupportSystemMessage = 1019,
   AnthropicDoesNotSupportFunctions = 1020,
   AnthropicAPIError = 1021,
->>>>>>> ab6dccc0
+  ChatModelDoesNotSupportFunctions = 1022,
 
   ModelOutputDidNotMatchConstraint = 2000,
 
