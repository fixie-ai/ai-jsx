import { SystemMessage } from '../../../core/conversation.js';
import { MdxSystemMessage } from '../../../react/jit-ui/mdx.js';
import { MdxUsageExamples } from './gen-ui.js';
import { Node } from '../../../index.js';
import { SidekickProps } from './sidekick.js';

export interface SidekickSystemMessageProps
  extends Pick<SidekickProps, 'outputFormat' | 'includeNextStepsRecommendations'> {
  timeZone: string;
  timeZoneOffset: string;
  userProvidedGenUIUsageExamples?: Node;
  userProvidedGenUIComponentNames?: string[];
}

export function SidekickSystemMessage({
  timeZone,
  timeZoneOffset,
  userProvidedGenUIUsageExamples,
  userProvidedGenUIComponentNames,
  includeNextStepsRecommendations,
  outputFormat,
}: SidekickSystemMessageProps) {
  const daysOfWeek = ['Sunday', 'Monday', 'Tuesday', 'Wednesday', 'Thursday', 'Friday', 'Saturday'];
  const currentDate = daysOfWeek[new Date().getDay()];

  const dateTimeSystemMessage = (
    <SystemMessage>
      The current date and time is: {new Date().toLocaleString()}. The current day of the week is: {currentDate}. The
      user's local time zone is {timeZone}. When giving dates, use the user's time zone. If the user does not specify a
      date or time, assume it is intended either now or in the near future.
    </SystemMessage>
  );

  const responseFramingSystemMessage = (
    <SystemMessage>
      Do not say "according to the documents I have been given", just answer as if you know the answer. When you see
      timestamps in your source data, format them in a human-readable way. Speak politely but casually. Say `use`
      instead of `utilize`.
    </SystemMessage>
  );

  const baseComponentNames = ['Citation'];
  if (includeNextStepsRecommendations) {
    baseComponentNames.push('NextStepsButton');
  }

  return (
    <>
      {dateTimeSystemMessage}
      {responseFramingSystemMessage}
<<<<<<< HEAD
=======
      <SystemMessage>
        If the user asks something that is impossible, tell them **up-front** it is impossible. You can still write
        relevant helpful comments, but do not lead the user to think something can be done when it cannot be.
      </SystemMessage>
>>>>>>> e72c8fce
      {outputFormat === 'text/plain' && <SystemMessage>Respond with plain text, without any markup.</SystemMessage>}
      {outputFormat === 'text/markdown' && <SystemMessage>Respond with Markdown.</SystemMessage>}
      {outputFormat === 'text/mdx' && (
        <MdxSystemMessage
          componentNames={[...baseComponentNames, ...(userProvidedGenUIComponentNames ?? [])]}
          usageExamples={
            <>
              <MdxUsageExamples includeNextStepsRecommendations={includeNextStepsRecommendations} />
              {userProvidedGenUIUsageExamples}
            </>
          }
        />
      )}
    </>
  );
}<|MERGE_RESOLUTION|>--- conflicted
+++ resolved
@@ -14,7 +14,6 @@
 
 export function SidekickSystemMessage({
   timeZone,
-  timeZoneOffset,
   userProvidedGenUIUsageExamples,
   userProvidedGenUIComponentNames,
   includeNextStepsRecommendations,
@@ -48,13 +47,6 @@
     <>
       {dateTimeSystemMessage}
       {responseFramingSystemMessage}
-<<<<<<< HEAD
-=======
-      <SystemMessage>
-        If the user asks something that is impossible, tell them **up-front** it is impossible. You can still write
-        relevant helpful comments, but do not lead the user to think something can be done when it cannot be.
-      </SystemMessage>
->>>>>>> e72c8fce
       {outputFormat === 'text/plain' && <SystemMessage>Respond with plain text, without any markup.</SystemMessage>}
       {outputFormat === 'text/markdown' && <SystemMessage>Respond with Markdown.</SystemMessage>}
       {outputFormat === 'text/mdx' && (
