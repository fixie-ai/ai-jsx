import * as AI from '../../../index.js';
import remarkGfm from 'remark-gfm';
import remarkMath from 'remark-math';
import { compile } from '@mdx-js/mdx';
import { ChatCompletion } from '../../../core/completion.js';
import {
  UserMessage,
  AssistantMessage,
  FunctionResponse,
  ConversationMessage,
  Shrinkable,
  renderToConversation,
  SystemMessage,
} from '../../../core/conversation.js';
<<<<<<< HEAD
import { UseToolsProps } from '../../use-tools.js';
import { LargeFunctionResponseHandler, TruncateByChars, redactedFunctionTools } from './large-response-handler.js';
=======
import { ExecuteFunction, UseToolsProps } from '../../use-tools.js';
>>>>>>> 4ae89b68

/**
 * This function defines the shrinking policy. It's activated when the conversation history overflows the context
 * window.
 */
export function getShrinkableConversation(messages: ConversationMessage[], fullConversation: ConversationMessage[]) {
  return fullConversation.map((message, messageIndex) => {
    // Ensure that nothing in the most recent batch of messages gets dropped.
    if (messages.length !== fullConversation.length && messages.includes(message)) {
      return message.element;
    }

    switch (message.type) {
      case 'system':
        // Never drop system messages.
        return message.element;
      case 'functionResponse':
        // As a first pass, elide FunctionResponses.
        return (
          <Shrinkable
            importance={0}
            replacement={
              <Shrinkable importance={messageIndex + 1}>
                <FunctionResponse name={message.element.props.name}>[snip...]</FunctionResponse>
              </Shrinkable>
            }
          >
            {message.element}
          </Shrinkable>
        );
      case 'user':
      case 'assistant':
      case 'functionCall':
        // Then prune oldest -> newest messages.
        return <Shrinkable importance={messageIndex + 1}>{message.element}</Shrinkable>;
    }
  });
}

export function present(conversationElement: ConversationMessage) {
  if (conversationElement.type === 'assistant') {
    return (
      <AssistantMessage>
        <LimitToValidMdx>{conversationElement.element}</LimitToValidMdx>
      </AssistantMessage>
    );
  }
  return conversationElement.element;
}

/**
 * This is the conversation state machine. It takes the current conversation and decides how to respond.
 *
 * For instance, if the most recent message is a function call, it will call the function and return a FunctionResponse.
 * This then feeds back into this function, which will then use a ChatCompletion to get a response from the model.
 *
 * This allows us to keep offering the model a chance to use tools, until it finally decides to write a message
 * without using tools. For example, this is how the model is able to call `listConversations`, followed by
 * `getConversation`, and then finally write a response.
 */
export function getNextConversationStep(
  messages: ConversationMessage[],
  fullConversation: ConversationMessage[],
  finalSystemMessageBeforeResponse: AI.Node,
  tools: UseToolsProps['tools'],
  componentContext: AI.ComponentContext
) {
  const shrinkableConversation = getShrinkableConversation(messages, fullConversation);
  const lastMessage = messages[messages.length - 1];

  // TODO: only use messages to focus on last round of conversation?
  // Q: doess messages have all the messages from current round?
  const updatedTools = { ...tools, ...redactedFunctionTools(fullConversation, componentContext) };

  switch (lastMessage.type) {
    case 'functionCall': {
      const { name, args } = lastMessage.element.props;
<<<<<<< HEAD
      let response;
      try {
        response = await updatedTools[name].func(args);
      } catch (e: any) {
        return (
          <FunctionResponse failed name={name}>
            <TruncateByChars maxLength={2000}>{e.message}</TruncateByChars>
          </FunctionResponse>
        );
      }
      // If using a tool based on redacted functions, we don't want to redact it further
      if (!(name in tools)) {
        <FunctionResponse name={name}>{response}</FunctionResponse>;
      }
      // Function responses can potentially be very large. In that case, we need
      // some way of handling that so the context window doesn't blow up.
      return (
        // TODO: magic number (4000 and 2000) + token vs chars distinction
        // TODO: pass query to handler?
        <LargeFunctionResponseHandler name={name} maxLength={4000}>
          {response}
        </LargeFunctionResponseHandler>
      );
=======
      return <ExecuteFunction func={tools[name].func} name={name} args={args} />;
>>>>>>> 4ae89b68
    }
    case 'functionResponse':
      return (
        <RepairMdxInConversation>
          <ChatCompletion functionDefinitions={updatedTools}>
            {shrinkableConversation}
            {finalSystemMessageBeforeResponse}
          </ChatCompletion>
        </RepairMdxInConversation>
      );
    case 'user':
      return (
        <RepairMdxInConversation>
          <ChatCompletion functionDefinitions={updatedTools}>{shrinkableConversation}</ChatCompletion>
        </RepairMdxInConversation>
      );
    default:
      return null;
  }
}

async function getMdxCompileError(mdx: string) {
  try {
    await compile(mdx, {
      // I'm not sure if we actually need to specify these plugins just to check validity.
      remarkPlugins: [remarkGfm, remarkMath],
    });
    return null;
  } catch (e) {
    return e;
  }
}

async function* RepairMdxInConversation(
  { children }: { children: AI.Node },
  { render, memo, logger }: AI.ComponentContext
) {
  /**
   * I feel like I saw cases where this would still stream invalid MDX to the client,
   * but now I can't repro.
   */

  const memoChildren = memo(children);
  yield memoChildren;
  const conversation = await renderToConversation(memoChildren, render);
  return Promise.all(
    conversation.map(async ({ element }) => {
      if (element.tag !== AssistantMessage) {
        return element;
      }
      const content = await render(element);
      const mdxCompileError = await getMdxCompileError(content);
      if (mdxCompileError) {
        logger.info({ mdx: content, mdxCompileError }, 'Repairing invalid MDX');

        /**
         * This will stream back the entire response, which can be inefficient if the response is
         * mostly fine but there's just a missing escape character towards the end. If we wanted
         * to be more clever, we could try to figure out what the invalid MDX subset was, and just
         * repair that. Or have the model give us some sort of diff format to apply.
         */
        return <RepairMdx>{content}</RepairMdx>;
      }
      return element;
    })
  );
}

// TODO: what if the MDX is still invalid? We should either retry or give a clear error message to the user.
function RepairMdx({ children }: { children: string }) {
  return (
    <ChatCompletion>
      {/* This message is similar to the one in ai-jsx's MDX system message, but I didn't want
          to try to share because I'm skeptical overall on the value of sharing prompts.
       */}
      <SystemMessage>
        You are an expert with MDX. which is Markdown For the Component Era. Here are instructions for how to use MDX:
        === Begin instructions MDX allows you to use JSX in your markdown content. You can import components, such as
        interactive charts or alerts, and embed them within your content. This makes writing long-form content with
        components a blast. More practically MDX can be explained as a format that combines markdown with JSX and looks
        as follows: === Begin example
        {`
        Here is some markdown text
        <MyComponent id="123" />

        # Here is more markdown text

        <Component
          open
          x={1}
          label={'this is a string, *not* markdown!'}
          icon={<Icon />}
        />`}
        * Markdown list item 1 * Markdown list item 2 * Markdown list item 3 === end example === end instructions Do not
        include a starting ```mdx and closing ``` line. Just respond with the MDX itself. Do not include extra
        whitespace that is not needed for the markdown interpretation. For instance, if your component has a prop that's
        a JSON object, put it all on one line:
        {"<Component prop={[[{ key: 'value' }, { long: 'field' }]]} />"}
        This doc tells you the differences between MDX and markdown. === Start doc ### 7.2 Deviations from Markdown MDX
        adds constructs to Markdown but also prohibits certain normal Markdown constructs. #### 7.2.2 Indented code
        Indentation to create code blocks is not supported. Instead, use fenced code blocks. The reason for this change
        is so that elements can be indented. Correct: ```js console.log(1) ``` #### 7.2.3 Autolinks Autolinks are not
        supported. Instead, use links or references. The reason for this change is because whether something is an
        element (whether HTML or JSX) or an autolink is ambiguous{' '}
        {'(Markdown normally treats `<svg:rect>`, `<xml:lang/>`, or `<svg:circle{...props}>` as links)'}. ## Quotes In
        MDX, be sure to use the proper quote type so quote characters in the string do not break the syntax. For
        instance:
        {`
          <A foo='bar " baz' />
          <A foo="I'm" />
          <A foo={\`I'm "good"\`} />
        `}
        You cannot escape quotes with a \. You must use the proper quote type. ## {'{'} and {'}'} characters In MDX, the{' '}
        {'{'} and {'}'} characters are used to refer to variables, but you don't have any variables available, so you
        shouldn't use those characters. If you use them because they're otherwise necessary in prose, you must escape
        them: Example 1: The handlebars template language looks like: \`\{'{'}\{'{'}foo\{'}'}\{'}'}\` Example 2: The
        handlebars template language looks like: `{'{{'}foo{'}}'}` The user will give you a message that has invalid
        MDX. Return the MDX, fixed to be valid. Do not include any other prose. Respond only with the MDX.
      </SystemMessage>
      <UserMessage>{children}</UserMessage>
    </ChatCompletion>
  );
}

async function* LimitToValidMdx({ children }: { children: AI.Node }, { render, logger }: AI.ComponentContext) {
  yield ' ';
  const rendered = render(children);
  for await (const frame of rendered) {
    const mdxCompileError = await getMdxCompileError(frame);
    if (mdxCompileError) {
      logger.debug({ mdx: frame, mdxCompileError }, 'Holding back invalid MDX');
      continue;
    }
    logger.debug({ mdx: frame }, 'Streaming valid MDX');
    yield frame;
  }
  return rendered;
}<|MERGE_RESOLUTION|>--- conflicted
+++ resolved
@@ -12,12 +12,8 @@
   renderToConversation,
   SystemMessage,
 } from '../../../core/conversation.js';
-<<<<<<< HEAD
-import { UseToolsProps } from '../../use-tools.js';
-import { LargeFunctionResponseHandler, TruncateByChars, redactedFunctionTools } from './large-response-handler.js';
-=======
+import { LargeFunctionResponseHandler, redactedFunctionTools } from './large-response-handler.js';
 import { ExecuteFunction, UseToolsProps } from '../../use-tools.js';
->>>>>>> 4ae89b68
 
 /**
  * This function defines the shrinking policy. It's activated when the conversation history overflows the context
@@ -95,33 +91,17 @@
   switch (lastMessage.type) {
     case 'functionCall': {
       const { name, args } = lastMessage.element.props;
-<<<<<<< HEAD
-      let response;
-      try {
-        response = await updatedTools[name].func(args);
-      } catch (e: any) {
-        return (
-          <FunctionResponse failed name={name}>
-            <TruncateByChars maxLength={2000}>{e.message}</TruncateByChars>
-          </FunctionResponse>
-        );
-      }
-      // If using a tool based on redacted functions, we don't want to redact it further
-      if (!(name in tools)) {
-        <FunctionResponse name={name}>{response}</FunctionResponse>;
-      }
-      // Function responses can potentially be very large. In that case, we need
-      // some way of handling that so the context window doesn't blow up.
       return (
-        // TODO: magic number (4000 and 2000) + token vs chars distinction
-        // TODO: pass query to handler?
-        <LargeFunctionResponseHandler name={name} maxLength={4000}>
-          {response}
-        </LargeFunctionResponseHandler>
+        <ExecuteFunction
+          func={tools[name].func}
+          name={name}
+          args={args}
+          // Function responses can potentially be very large. In that case, we need
+          // some way of handling that so the context window doesn't blow up.
+          // But if we are using a tool based on redacted functions, we don't want to redact it further
+          ResponseWrapper={name in tools ? LargeFunctionResponseHandler : FunctionResponse}
+        />
       );
-=======
-      return <ExecuteFunction func={tools[name].func} name={name} args={args} />;
->>>>>>> 4ae89b68
     }
     case 'functionResponse':
       return (
