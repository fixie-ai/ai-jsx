import {
  isElement as isAIElement,
  Element,
  PartiallyRendered,
  RenderResult,
  Renderable,
  isIndirectNode,
  getReferencedNode,
  createRenderContext,
} from '../index.js';
import { Jsonifiable } from 'type-fest';

/** @hidden */
export type StreamEvent<T> =
  | {
      type: 'all';
      content: T[];
    }
  | { type: 'replace'; index: number; content: T }
  | { type: 'multiple'; events: StreamEvent<T>[] }
  | { type: 'append'; index: number; content: T }
  | { type: 'complete' };

/** @hidden */
export type ElementSerializer = (element: Element<any>) => Jsonifiable;

/** @hidden */
export type Deserialized<T> = string | T | Deserialized<T>[];

/** @hidden */
export type ElementDeserializer<T> = (parsed: Jsonifiable) => T;

/**
 * Render a {@link Renderable} to a stream of {@link StreamEvent}s.
 */
async function* renderToJsonEvents(
  renderResult: RenderResult<PartiallyRendered[], PartiallyRendered[]>
): AsyncGenerator<StreamEvent<PartiallyRendered>, StreamEvent<PartiallyRendered>> {
  const asyncIterator = renderResult[Symbol.asyncIterator]();
  let lastFrame = null as PartiallyRendered[] | null;
  while (true) {
    const { done, value: frame } = await asyncIterator.next();
    if (lastFrame !== null && lastFrame.length === frame.length) {
      const deltas = [] as StreamEvent<PartiallyRendered>[];
      for (let i = 0; i < frame.length; ++i) {
        const previous = lastFrame[i];
        const current = frame[i];

        if (previous === current) {
          // No change.
          continue;
        }

        if (typeof current === 'string' && typeof previous === 'string' && current.startsWith(previous)) {
          // The change was a simple append.
          deltas.push({ type: 'append', index: i, content: current.slice(previous.length) });
          continue;
        }

        deltas.push({ type: 'replace', index: i, content: current });
      }

      if (deltas.length === 1) {
        yield deltas[0];
      } else if (deltas.length > 1) {
        yield { type: 'multiple', events: deltas };
      }
    } else {
      yield { type: 'all', content: frame };
    }

    lastFrame = frame;
    if (done) {
      break;
    }
  }

  return { type: 'complete' };
}

/**
 * Constructs a JSON replacer from an {@link ElementSerializer}. The serializer
 * will only be invoked for AI.JSX Elements. More generally, values with
 * AI.JSX projections (such as combined AI.JSX/React elements) will not be
 * serialized -- only their AI.JSX projections will be.
 * @param serializer A function that can serialize an AI.JSX element.
 * @returns A replacer function that can be passed to JSON.stringify.
 */
function jsonReplacerFromSerializer(serializer: ElementSerializer) {
  return (key: string, value: unknown) => {
    let currentValue: unknown = value;

    if (currentValue !== null && typeof currentValue === 'object') {
      while (isIndirectNode(currentValue)) {
        currentValue = getReferencedNode(currentValue);
      }

      if (isAIElement(currentValue)) {
        return serializer(currentValue);
      }
    }

    return currentValue;
  };
}

/**
 * Generate a stream of JSON-serialized events from a {@link RenderResult}.
 */
export function toEventStream(
  renderResult: RenderResult<PartiallyRendered[], PartiallyRendered[]>
): ReadableStream<StreamEvent<PartiallyRendered>> {
  const generator = renderToJsonEvents(renderResult);
  return new ReadableStream({
    async pull(controller) {
      const next = await generator.next();
      controller.enqueue(next.value);
      if (next.done) {
        controller.close();
      }
    },
  });
}

/**
 * Convert a {@link Renderable} to a {@link Response} that will stream the rendered
 * content as SSE events.
 */
export function toStreamResponse(renderable: Renderable): Response {
  const renderResult = createRenderContext().render(renderable, { stop: () => false, map: (x) => x });
  return new Response(
    toEventStream(renderResult)
      .pipeThrough(
        new TransformStream<StreamEvent<PartiallyRendered>, string>({
          transform(streamEvent, controller) {
            controller.enqueue(`data: ${JSON.stringify(streamEvent)}\n\n`);
          },
        })
      )
      .pipeThrough(new TextEncoderStream()),
    {
      status: 200,
      headers: {
        'Content-Type': 'text/event-stream',
      },
    }
  );
}

/**
<<<<<<< HEAD
 * Convert a {@link Renderable} to a {@link Response} that will stream the rendered
 * content as SSE events.
 */
export function toSerializedStreamResponse(
  renderResult: RenderResult<PartiallyRendered[], PartiallyRendered[]>,
  serializer: ElementSerializer
): Response {
  const jsonReplacer = jsonReplacerFromSerializer(serializer);
  return new Response(
    toEventStream(renderResult)
      .pipeThrough(
        new TransformStream<StreamEvent<PartiallyRendered>, string>({
          transform(streamEvent, controller) {
            controller.enqueue(`data: ${JSON.stringify(streamEvent, jsonReplacer)}\n\n`);
          },
        })
      )
      .pipeThrough(new TextEncoderStream()),
    {
      status: 200,
      headers: {
        'Content-Type': 'text/event-stream',
      },
    }
  );
}

function streamResponseParser<T>(deserializer: ElementDeserializer<T>) {
=======
 * Converts a {@link Renderable} to a {@link ReadableStream} that will stream the rendered
 * content as an append-only UTF-8 encoded text stream. Compared to {@link toStreamResponse},
 * this allows the response to be easily consumed by other frameworks (such as https://sdk.vercel.ai/)
 * but does not support UI components or concurrently streaming multiple parts of the tree.
 */
export function toTextStream(renderable: Renderable): ReadableStream<Uint8Array> {
  let previousValue = '';
  const generator = createRenderContext().render(renderable, { appendOnly: true })[Symbol.asyncIterator]();
  return new ReadableStream({
    async pull(controller) {
      const next = await generator.next();
      const delta = next.value.slice(previousValue.length);
      controller.enqueue(delta);
      previousValue = next.value;

      if (next.done) {
        controller.close();
      }
    },
  }).pipeThrough(new TextEncoderStream());
}

function streamResponseParser() {
>>>>>>> 8a859b47
  const SSE_PREFIX = 'data: ';
  const SSE_TERMINATOR = '\n\n';

  let bufferedContent = '';

  return new TransformStream<string, StreamEvent<T>>({
    transform(chunk, controller) {
      const textToParse = bufferedContent + chunk;
      const eventsWithExtra = textToParse.split(SSE_TERMINATOR);

      // Any content not terminated by a "\n\n" will be buffered for the next chunk.
      const events = eventsWithExtra.slice(0, -1);
      bufferedContent = eventsWithExtra[eventsWithExtra.length - 1] ?? '';

      for (const event of events) {
        if (!event.startsWith(SSE_PREFIX)) {
          continue;
        }
        const text = event.slice(SSE_PREFIX.length);
        controller.enqueue(JSON.parse(text, (key: string, value: Jsonifiable) => deserializer(value) || value));
      }
    },
  });
}

function assembleFromStreamEvents<T>() {
  let previousFrame = [] as (T | string)[];

  // Applies the delta event to the previous frame to update it.
  function applyEvent(event: StreamEvent<T | string>): boolean {
    switch (event.type) {
      case 'all':
        previousFrame = event.content;
        return true;
      case 'replace':
        previousFrame[event.index] = event.content;
        return true;
      case 'append':
        previousFrame[event.index] = (previousFrame[event.index] as string) + event.content;
        return true;
      case 'multiple':
        return event.events.reduce((didChange, subEvent) => applyEvent(subEvent) || didChange, false);
      case 'complete':
        return false;
    }
  }

  return new TransformStream<StreamEvent<T>, Deserialized<T>>({
    transform(event, controller) {
      if (applyEvent(event)) {
        controller.enqueue(previousFrame.slice());
      }
    },
  });
}

/**
 * Converts an SSE response stream (such as one returned from `toStreamResponse`) into
 * a stream of (complete) AI.JSX frames.
 * @param stream The SSE response stream of bytes.
 * @returns A stream of AI.JSX frames.
 */
export function fromStreamResponse<T>(
  stream: ReadableStream<Uint8Array>,
  deserializer: ElementDeserializer<T>
): ReadableStream<Deserialized<T>> {
  return stream
    .pipeThrough(new TextDecoderStream())
    .pipeThrough(streamResponseParser(deserializer))
    .pipeThrough(assembleFromStreamEvents());
}<|MERGE_RESOLUTION|>--- conflicted
+++ resolved
@@ -147,11 +147,7 @@
   );
 }
 
-/**
-<<<<<<< HEAD
- * Convert a {@link Renderable} to a {@link Response} that will stream the rendered
- * content as SSE events.
- */
+/** @hidden */
 export function toSerializedStreamResponse(
   renderResult: RenderResult<PartiallyRendered[], PartiallyRendered[]>,
   serializer: ElementSerializer
@@ -176,8 +172,7 @@
   );
 }
 
-function streamResponseParser<T>(deserializer: ElementDeserializer<T>) {
-=======
+/**
  * Converts a {@link Renderable} to a {@link ReadableStream} that will stream the rendered
  * content as an append-only UTF-8 encoded text stream. Compared to {@link toStreamResponse},
  * this allows the response to be easily consumed by other frameworks (such as https://sdk.vercel.ai/)
@@ -200,8 +195,7 @@
   }).pipeThrough(new TextEncoderStream());
 }
 
-function streamResponseParser() {
->>>>>>> 8a859b47
+function streamResponseParser<T>(deserializer: ElementDeserializer<T>) {
   const SSE_PREFIX = 'data: ';
   const SSE_TERMINATOR = '\n\n';
 
