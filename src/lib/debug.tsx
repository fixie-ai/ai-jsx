<<<<<<< HEAD
import { LLMx } from '../lib/index.js';
=======
import { LLMx } from '../lib/index.ts';
import { isMemoizedSymbol } from './memoize.tsx';

export function debug(value: unknown, expandJSXChildren: boolean = true): string {
  const previouslyMemoizedIds = new Set();

  function debugRec(value: unknown, indent: string, context: 'code' | 'children' | 'props'): string {
    if (typeof value === 'string') {
      if (context === 'props' || context === 'code') {
        return JSON.stringify(value);
      }
      return `{${JSON.stringify(value)}}`;
    }
    if (typeof value === 'number' || typeof value === 'bigint') {
      if (context === 'props' || context === 'children') {
        return `{${value.toString()}}`;
      }
      return value.toString();
    }
    if (typeof value === 'boolean' || typeof value === 'undefined') {
      return '';
    }
    if (value === null) {
      switch (context) {
        case 'code':
          return 'null';
        case 'children':
          return '{null}';
        case 'props':
          return '{null}';
      }
    } else if (LLMx.isElement(value)) {
      const tag = value.tag === LLMx.Fragment ? '' : value.tag.name;
      const childIndent = `${indent}  `;

      const isMemoized = isMemoizedSymbol in value.props;
      const memoizedIsPreviouslyRenderedToDebugOutput = previouslyMemoizedIds.has(value.props.id);

      if (isMemoized && !memoizedIsPreviouslyRenderedToDebugOutput) {
        previouslyMemoizedIds.add(value.props.id);
      }

      let children = '';
      if (expandJSXChildren && (!isMemoized || !memoizedIsPreviouslyRenderedToDebugOutput)) {
        children = debugRec(value.props.children, childIndent, 'children');
      }

      const results = [];
      if (value.props) {
        for (const key of Object.keys(value.props)) {
          const propValue = value.props[key];
          if (key === 'children' || propValue === undefined) {
            continue;
          } else {
            results.push(` ${key}=${debugRec(propValue, indent, 'props')}`);
          }
        }
      }

      const propsString = results.join('');

      const child =
        children !== ''
          ? `<${tag}${propsString}>\n${childIndent}${children}\n${indent}</${tag}>`
          : value.tag !== LLMx.Fragment
          ? `<${tag}${propsString} />`
          : '<></>';

      switch (context) {
        case 'code':
        case 'children':
          return child;
        case 'props':
          return `{${child}}`;
      }
    } else if (Array.isArray(value)) {
      const filter =
        context === 'children'
          ? (x: unknown) =>
              x !== undefined && x !== null && typeof x !== 'boolean' && !(Array.isArray(x) && x.length == 0)
          : () => true;
      const values = value.filter(filter).map((v) => debugRec(v, indent, context === 'children' ? 'children' : 'code'));
      switch (context) {
        case 'children':
          return values.join(`\n${indent}`);
        case 'props':
          return `{[${values.join(', ')}]}`;
        case 'code':
          return `[${values.join(', ')}]`;
      }
    } else if (typeof value === 'object') {
      if (context === 'props' || context === 'children') {
        return `{${JSON.stringify(value)}}`;
      }
      return JSON.stringify(value);
    } else if (typeof value === 'function') {
      const toRender = value.name === '' ? value.toString() : value.name;
      if (context === 'props' || context === 'children') {
        return `{${toRender}}`;
      }
      return toRender;
    } else if (typeof value === 'symbol') {
      if (context === 'props' || context === 'children') {
        return `{${value.toString()}}`;
      }
      return value.toString();
    }
    return '';
  }
  return debugRec(value, '', 'code');
}
>>>>>>> b600be7e

export async function* DebugTree(props: { children: LLMx.Node }, { partialRenderStream }: LLMx.RenderContext) {
  let current = props.children;
  while (true) {
    yield debug(<DebugTree {...props}>{current}</DebugTree>);

    let elementToRender: LLMx.Element<any> | null = null;
    const shouldStop = (element: LLMx.Element<any>): boolean => {
      if (elementToRender === null) {
        elementToRender = element;
      }
      return element !== elementToRender;
    };

    // Use a closure to prevent the type from being incorrectly narrowed.
    // https://github.com/microsoft/TypeScript/issues/9998#issuecomment-235963457
    const didRenderSomething = () => elementToRender !== null;

    for await (const frame of partialRenderStream(current, shouldStop)) {
      current = frame;
      yield debug(<DebugTree {...props}>{current}</DebugTree>);
    }

    if (!didRenderSomething()) {
      break;
    }
  }

  yield current;
}<|MERGE_RESOLUTION|>--- conflicted
+++ resolved
@@ -1,8 +1,5 @@
-<<<<<<< HEAD
 import { LLMx } from '../lib/index.js';
-=======
-import { LLMx } from '../lib/index.ts';
-import { isMemoizedSymbol } from './memoize.tsx';
+import { isMemoizedSymbol } from './memoize.jsx';
 
 export function debug(value: unknown, expandJSXChildren: boolean = true): string {
   const previouslyMemoizedIds = new Set();
@@ -112,7 +109,6 @@
   }
   return debugRec(value, '', 'code');
 }
->>>>>>> b600be7e
 
 export async function* DebugTree(props: { children: LLMx.Node }, { partialRenderStream }: LLMx.RenderContext) {
   let current = props.children;
