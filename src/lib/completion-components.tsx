import { logitBiasOfTokens, openAIChat } from '../lib/models.ts';
import { LLMx, Models } from '../lib/index.ts';
import { ChatCompletionRequestMessage } from 'openai';

export async function* Completion(
  props: {
    temperature?: number;
    maxTokens?: number;
    stop?: string[];
    children: LLMx.Node;
  },
  { render }: LLMx.RenderContext
) {
  yield '▁';
  let prompt = await render(props.children);
  while (prompt.length > 0 && prompt.endsWith(' ')) {
    prompt = prompt.slice(0, prompt.length - 1);
  }

  const tokenStream = Models.openAICompletion.simpleStream({
    model: 'text-davinci-003',
    max_tokens: props.maxTokens,
    temperature: props.temperature,
    prompt,
    stop: props.stop,
  });

  let accumulatedResponse = '';
  for await (const token of tokenStream) {
    accumulatedResponse += token;
    yield `${accumulatedResponse}█`;
  }

  yield accumulatedResponse;
}

export function SystemMessage({ children }: { children: LLMx.Node }) {
  return children;
}
export function UserMessage({ children }: { name?: string; children: LLMx.Node }) {
  return children;
}
export function AssistantMessage({ children }: { children: LLMx.Node }) {
  return children;
}

<<<<<<< HEAD
export async function* ChatCompletion(props: {
  temperature?: number;
  maxTokens?: number;
  stop?: string[];
  children: LLMx.Node;
  logitBias?: Record<string, number>;
}) {
=======
export async function* ChatCompletion(
  props: {
    temperature?: number;
    maxTokens?: number;
    stop?: string[];
    children: LLMx.Node;
  },
  { render, partialRender }: LLMx.RenderContext
) {
>>>>>>> 3b6b9e48
  yield '▁';

  const messageElements = await partialRender(
    props.children,
    (e) => e.tag == SystemMessage || e.tag == UserMessage || e.tag == AssistantMessage
  );

  const messages: ChatCompletionRequestMessage[] = await Promise.all(
    messageElements.filter(LLMx.isElement).map(async (message) => {
      switch (message.tag) {
        case SystemMessage:
          return {
            role: 'system',
            content: await render(message),
          };
        case UserMessage:
          return {
            role: 'user',
            content: await render(message),
            name: (message.props as LLMx.PropsOfComponent<typeof UserMessage>).name,
          };
        case AssistantMessage:
          return {
            role: 'assistant',
            content: await render(message),
          };
        default:
          throw new Error(
            `ChatCompletion's prompts must be SystemMessage, UserMessage, or AssistantMessage, but this child was ${message.tag.name}`
          );
      }
    })
  );

  const messageStream = openAIChat.simpleStream({
    model: 'gpt-3.5-turbo',
    max_tokens: props.maxTokens,
    temperature: props.temperature,
    messages,
    stop: props.stop,
    logit_bias: props.logitBias ? logitBiasOfTokens(props.logitBias) : undefined,
  });

  let lastMessage;
  for await (const partialMessage of messageStream) {
    lastMessage = partialMessage.content;
    yield `${partialMessage.content}█`;
  }

  yield lastMessage;
}<|MERGE_RESOLUTION|>--- conflicted
+++ resolved
@@ -44,25 +44,16 @@
   return children;
 }
 
-<<<<<<< HEAD
-export async function* ChatCompletion(props: {
-  temperature?: number;
-  maxTokens?: number;
-  stop?: string[];
-  children: LLMx.Node;
-  logitBias?: Record<string, number>;
-}) {
-=======
 export async function* ChatCompletion(
   props: {
     temperature?: number;
     maxTokens?: number;
     stop?: string[];
     children: LLMx.Node;
+    logitBias?: Record<string, number>;
   },
   { render, partialRender }: LLMx.RenderContext
 ) {
->>>>>>> 3b6b9e48
   yield '▁';
 
   const messageElements = await partialRender(
