--- conflicted
+++ resolved
@@ -1,13 +1,7 @@
-<<<<<<< HEAD
 import { LLMx } from '../lib/index.js';
 import { SystemMessage } from '../lib/completion-components.js';
 import { DebugTree } from '../lib/debug.js';
-=======
-import { LLMx } from '../lib/index.ts';
-import { SystemMessage } from '../lib/completion-components.tsx';
-import { DebugTree } from '../lib/debug.tsx';
-import { showInspector } from '../inspector/console.tsx';
->>>>>>> b600be7e
+import { showInspector } from '../inspector/console.js';
 
 // A component that demonstrates a dynamically expanding tree with different types of props.
 function SystemMessages(props: {
