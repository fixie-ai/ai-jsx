--- conflicted
+++ resolved
@@ -1,11 +1,6 @@
-<<<<<<< HEAD
 import { LLMx } from '../lib/index.js';
-import { Completion } from '../lib/completion-components.js';
-=======
-import { LLMx } from '../lib/index.ts';
-import { Completion } from '../lib/completion-components.tsx';
-import { showInspector } from '../inspector/console.tsx';
->>>>>>> b600be7e
+import { Completion } from '../lib/completion-components.jsx';
+import { showInspector } from '../inspector/console.jsx';
 
 function App() {
   return (
